# Copyright (c) HashiCorp, Inc.
# SPDX-License-Identifier: MPL-2.0

service "advisor" {
  name      = "Advisor"
  available = ["2020-01-01", "2022-10-01", "2023-01-01"]
  ignore    = ["2022-09-01"]
}
service "alertsmanagement" {
  name      = "AlertsManagement"
  available = ["2019-05-05-preview", "2019-06-01", "2021-08-08", "2023-03-01"]
}
service "analysisservices" {
  name      = "AnalysisServices"
  available = ["2017-08-01"]
}
service "apimanagement" {
  name      = "ApiManagement"
  available = ["2022-08-01", "2023-03-01-preview", "2023-05-01-preview"]
}
service "app" {
  name      = "ContainerApps"
  available = ["2023-05-01"]
}
service "appconfiguration" {
  name      = "AppConfiguration"
  available = ["2023-03-01"]
}
service "applicationinsights" {
  name      = "ApplicationInsights"
  available = ["2015-05-01", "2020-02-02", "2020-11-20", "2022-04-01", "2022-06-15", "2023-06-01"]
}
service "appplatform" {
  name      = "AppPlatform"
  available = ["2023-09-01-preview", "2023-11-01-preview", "2023-12-01", "2024-01-01-preview"]
}
service "attestation" {
  name      = "Attestation"
  available = ["2020-10-01", "2021-06-01"]
}
service "authorization" {
  name      = "Authorization"
  available = ["2018-01-01-preview", "2020-04-01-preview", "2020-10-01", "2022-04-01", "2022-05-01-preview"]
}
service "automanage" {
  name      = "AutoManage"
  available = ["2022-05-04"]
}
service "automation" {
  name      = "Automation"
  available = ["2015-10-31", "2019-06-01", "2020-01-13-preview", "2021-06-22", "2022-08-08", "2023-11-01"]
}
service "azure-kusto" {
  name      = "Kusto"
  available = ["2023-08-15"]
}
service "azureactivedirectory" {
  name      = "AzureActiveDirectory"
  available = ["2017-04-01", "2020-03-01"]
}
service "azurestackhci" {
  name      = "AzureStackHCI"
  available = ["2023-08-01", "2023-08-01-preview", "2023-09-01-preview", "2024-01-01"]
}
service "batch" {
  name      = "Batch"
  available = ["2023-05-01", "2023-11-01", "2024-02-01"]
}
service "billing" {
  name      = "Billing"
  available = ["2019-10-01-preview", "2020-05-01", "2021-10-01"]
}
service "blueprint" {
  name      = "Blueprints"
  available = ["2018-11-01-preview"]
}
service "botservice" {
  name      = "BotService"
  available = ["2022-09-15"]
}
service "chaos" {
  name      = "ChaosStudio"
  available = ["2023-04-15-preview", "2023-11-01", "2024-01-01"]
}
service "cognitiveservices" {
  name      = "Cognitive"
  available = ["2023-05-01", "2023-10-01-preview"]
}
service "communication" {
  name      = "Communication"
  available = ["2023-03-31", "2023-04-01"]
}
service "compute" {
  name      = "Compute"
  available = ["2021-07-01", "2021-11-01", "2022-03-01", "2022-03-02", "2022-03-03", "2023-03-01", "2023-04-02"]
}
service "confidentialledger" {
  name      = "ConfidentialLedger"
  available = ["2022-05-13"]
}
service "connectedvmware" {
  name      = "ConnectedVmware"
  available = ["2022-01-10-preview", "2023-10-01"]
}
service "consumption" {
  name      = "Consumption"
  available = ["2019-10-01", "2021-10-01", "2022-09-01", "2023-05-01", "2023-11-01"]
  ignore    = ["2023-03-01"]
}
service "containerinstance" {
  name      = "ContainerInstance"
  available = ["2023-05-01"]
}
service "containerregistry" {
  name      = "ContainerRegistry"
  available = ["2019-06-01-preview", "2021-08-01-preview", "2022-12-01", "2023-06-01-preview", "2023-07-01"]
}
service "containerservice" {
  name      = "ContainerService"
<<<<<<< HEAD
  available = ["2019-08-01", "2022-09-02-preview", "2023-03-02-preview", "2023-04-02-preview", "2023-10-02-preview", "2023-10-15"]
=======
  available = ["2019-08-01", "2022-09-02-preview", "2023-03-02-preview", "2023-04-02-preview", "2023-06-02-preview", "2023-10-01", "2023-10-15", "2024-01-01"]
>>>>>>> 459ba51a
}
service "cosmos-db" {
  name      = "CosmosDB"
  available = ["2022-05-15", "2022-11-15", "2023-04-15", "2023-09-15", "2023-11-15"]
}
service "cost-management" {
  name      = "CostManagement"
  available = ["2021-10-01", "2022-06-01-preview", "2022-10-01", "2023-03-01", "2023-08-01", "2023-11-01"]
}
service "customproviders" {
  name      = "CustomProviders"
  available = ["2018-09-01-preview"]
}
service "dashboard" {
  name      = "Dashboard"
  available = ["2022-08-01", "2023-09-01"]
}
service "databoxedge" {
  name      = "DataBoxEdge"
  available = ["2022-03-01", "2023-07-01", "2023-12-01"]
}
service "databricks" {
  name      = "Databricks"
  available = ["2022-04-01-preview", "2022-10-01-preview", "2023-02-01", "2023-05-01"]
}
service "datadog" {
  name      = "DataDog"
  available = ["2021-03-01", "2022-06-01", "2023-01-01"]
}
service "datafactory" {
  name      = "DataFactory"
  available = ["2018-06-01"]
}
service "datalake-analytics" {
  name      = "DataLakeAnalytics"
  available = ["2016-11-01"]
}
service "datalake-store" {
  name      = "DataLakeStore"
  available = ["2016-11-01"]
}
service "datamigration" {
  name      = "DataMigration"
  available = ["2018-04-19", "2021-06-30"]
}
service "dataprotection" {
  name      = "DataProtection"
  available = ["2023-05-01", "2023-11-01", "2023-12-01"]
}
service "datashare" {
  name      = "DataShare"
  available = ["2019-11-01", "2021-08-01"]
}
service "desktopvirtualization" {
  name      = "DesktopVirtualization"
  available = ["2021-09-03-preview", "2022-02-10-preview", "2022-09-09"]
  ignore    = ["2023-09-05"]
}
service "devcenter" {
  name      = "DevCenter"
  available = ["2023-04-01"]
}
service "deviceprovisioningservices" {
  name      = "DeviceProvisioningServices"
  available = ["2022-02-05", "2022-12-12"]
}
service "deviceupdate" {
  name      = "DeviceUpdate"
  available = ["2022-10-01", "2023-07-01"]
}
service "devtestlabs" {
  name      = "DevTestLab"
  available = ["2018-09-15"]
}
service "digitaltwins" {
  name      = "DigitalTwins"
  available = ["2023-01-31"]
}
service "dns" {
  name      = "DNS"
  available = ["2018-05-01"]
}
service "dnsresolver" {
  name      = "DNSResolver"
  available = ["2022-07-01"]
}
service "domainservices" {
  name      = "AAD"
  available = ["2021-05-01"]
  ignore    = ["2022-09-01", "2022-12-01"]
}
service "dynatrace" {
  name      = "Dynatrace"
  available = ["2021-09-01", "2023-04-27"]
}
service "elastic" {
  name      = "Elastic"
  available = ["2023-06-01", "2024-03-01"]
}
service "elasticsan" {
  name      = "ElasticSan"
  available = ["2023-01-01"]
}
service "eventgrid" {
  name      = "EventGrid"
  available = ["2022-06-15", "2023-12-15-preview"]
}
service "eventhub" {
  name      = "EventHub"
  available = ["2021-11-01", "2022-01-01-preview", "2024-01-01"]
}
service "extendedlocation" {
  name      = "ExtendedLocation"
  available = ["2021-08-15"]
}
service "fluidrelay" {
  name      = "FluidRelay"
  available = ["2022-05-26", "2022-06-01"]
}
service "frontdoor" {
  name      = "FrontDoor"
  available = ["2020-04-01", "2020-05-01", "2022-05-01", "2024-02-01"]
}
service "graphservicesprod" {
  name      = "GraphServices"
  available = ["2023-04-13"]
}
service "guestconfiguration" {
  name      = "GuestConfiguration"
  available = ["2020-06-25", "2022-01-25"]
}
service "hardwaresecuritymodules" {
  name      = "HardwareSecurityModules"
  available = ["2021-11-30"]
}
service "hdinsight" {
  name      = "HDInsight"
  available = ["2018-06-01-preview", "2021-06-01"]
}
service "healthbot" {
  name      = "HealthBot"
  available = ["2022-08-08", "2023-05-01"]
}
service "healthcareapis" {
  name      = "HealthcareApis"
  available = ["2022-12-01", "2023-02-28", "2023-09-06", "2023-11-01", "2023-12-01", "2024-03-01", "2024-03-31"]
}
service "hybridaks" {
  name      = "HybridAzureKubernetesService"
  available = ["2024-01-01"]
}
service "hybridcompute" {
  name      = "HybridCompute"
  available = ["2022-11-10", "2022-12-27"]
}
service "hybridkubernetes" {
  name      = "HybridKubernetes"
  available = ["2021-10-01", "2024-01-01"]
}
service "iotcentral" {
  name      = "IoTCentral"
  available = ["2021-11-01-preview"]
}
service "keyvault" {
  name      = "KeyVault"
  available = ["2023-02-01", "2023-07-01"]
}
service "kubernetesconfiguration" {
  name      = "KubernetesConfiguration"
  available = ["2022-03-01", "2022-11-01", "2023-05-01"]
}
service "labservices" {
  name      = "LabServices"
  available = ["2021-10-01-preview", "2022-08-01", "2023-06-07"]
}
service "liftrqumulo" {
  name      = "QumuloStorage"
  available = ["2022-10-12"]
}
service "loadtestservice" {
  name      = "LoadTestService"
  available = ["2022-12-01"]
}
service "logic" {
  name      = "Logic"
  available = ["2019-05-01"]
}
service "logz" {
  name      = "Logz"
  available = ["2020-10-01"]
}
service "machinelearningservices" {
  name      = "MachineLearningServices"
  available = ["2023-10-01"]
}
service "maintenance" {
  name      = "Maintenance"
  available = ["2022-07-01-preview", "2023-04-01"]
}
service "managedservices" {
  name      = "ManagedServices"
  available = ["2019-06-01", "2022-10-01"]
}
service "managementgroups" {
  name      = "ManagementGroups"
  available = ["2020-05-01", "2021-04-01", "2023-04-01"]
}
service "maps" {
  name      = "Maps"
  available = ["2021-02-01", "2023-06-01"]
}
service "mariadb" {
  name      = "MariaDB"
  available = ["2018-06-01", "2018-06-01-preview", "2020-01-01"]
}
service "marketplaceordering" {
  name      = "MarketplaceOrdering"
  available = ["2015-06-01", "2021-01-01"]
}
service "mediaservices" {
  name      = "Media"
  available = ["2021-11-01", "2022-07-01", "2022-08-01"]
}
service "migrate" {
  name      = "Migrate"
  available = ["2020-01-01", "2020-07-07"]
  ignore    = ["2023-06-06"]
}
service "mixedreality" {
  name      = "MixedReality"
  available = ["2021-01-01"]
}
service "mobilenetwork" {
  name      = "MobileNetwork"
  available = ["2022-11-01", "2023-06-01", "2023-09-01", "2024-02-01"]
}
service "monitor" {
  name      = "Insights"
  available = ["2015-04-01", "2016-03-01", "2018-03-01", "2018-04-16", "2019-10-17-preview", "2020-10-01", "2021-04-01", "2021-05-01-preview", "2021-07-01-preview", "2021-08-01", "2021-09-01", "2022-06-01", "2022-10-01", "2023-01-01", "2023-03-15-preview", "2023-04-03", "2023-10-01", "2024-02-01"]
}
service "msi" {
  name      = "ManagedIdentity"
  available = ["2023-01-31"]
}
service "mysql" {
  name      = "MySql"
  available = ["2017-12-01", "2020-01-01", "2021-05-01", "2021-12-01-preview", "2022-01-01"]
}
service "netapp" {
  name      = "NetApp"
  available = ["2023-05-01", "2023-07-01"]
}
service "network" {
  name      = "Network"
  available = ["2023-04-01", "2023-05-01", "2023-06-01", "2023-09-01"]
}
service "networkcloud" {
  name      = "NetworkCloud"
  available = ["2023-07-01"]
}
service "networkfunction" {
  name      = "NetworkFunction"
  available = ["2022-11-01"]
}
service "newrelic" {
  name      = "NewRelic"
  available = ["2022-07-01", "2024-03-01"]
  ignore    = ["2024-01-01"]
}
service "nginx" {
  name      = "Nginx"
  available = ["2023-04-01", "2023-09-01", "2024-01-01-preview"]
}
service "notificationhubs" {
  name      = "NotificationHubs"
  available = ["2017-04-01", "2023-09-01"]
}
service "operationalinsights" {
  name      = "OperationalInsights"
  available = ["2019-09-01", "2020-08-01", "2021-06-01", "2022-10-01", "2023-09-01"]
}
service "operationsmanagement" {
  name      = "OperationsManagement"
  available = ["2015-11-01-preview"]
}
service "orbital" {
  name      = "Orbital"
  available = ["2022-11-01"]
}
service "paloaltonetworks" {
  name      = "PaloAltoNetworks"
  available = ["2022-08-29", "2023-09-01"]
}
service "policyinsights" {
  name      = "PolicyInsights"
  available = ["2021-10-01", "2022-09-01", "2023-03-01"]
}
service "portal" {
  name      = "Portal"
  available = ["2019-01-01-preview", "2020-09-01-preview"]
}
service "postgresql" {
  name      = "PostgreSql"
  available = ["2017-12-01", "2020-01-01", "2021-06-01", "2022-12-01", "2023-06-01-preview"]
}
service "postgresqlhsc" {
  name      = "PostgreSqlHSC"
  available = ["2020-10-05-privatepreview", "2022-11-08"]
}
service "powerbidedicated" {
  name      = "PowerBIDedicated"
  available = ["2021-01-01"]
}
service "privatedns" {
  name      = "PrivateDNS"
  available = ["2020-06-01"]
}
service "purview" {
  name      = "Purview"
  available = ["2021-07-01", "2021-12-01"]
}
service "recoveryservices" {
  name      = "RecoveryServices"
  available = ["2022-10-01", "2023-02-01", "2023-04-01", "2023-06-01", "2023-08-01", "2024-01-01", "2024-02-01"]
}
service "recoveryservicesbackup" {
  name      = "RecoveryServicesBackup"
  available = ["2023-01-15", "2023-02-01", "2023-04-01", "2023-06-01", "2023-08-01", "2024-01-01"]
}
service "recoveryservicessiterecovery" {
  name      = "RecoveryServicesSiteRecovery"
  available = ["2022-10-01", "2023-01-01", "2023-02-01", "2023-04-01", "2023-06-01", "2023-08-01", "2024-01-01"]
}
service "redhatopenshift" {
  name      = "RedHatOpenShift"
  available = ["2023-09-04", "2023-11-22"]
}
service "redis" {
  name      = "Redis"
  available = ["2023-08-01"]
}
service "redisenterprise" {
  name      = "RedisEnterprise"
  available = ["2023-07-01", "2023-10-01-preview", "2023-11-01", "2024-02-01"]
}
service "relay" {
  name      = "Relay"
  available = ["2021-11-01"]
}
service "resourceconnector" {
  name      = "ResourceConnector"
  available = ["2022-10-27"]
}
service "resourcegraph" {
  name      = "ResourceGraph"
  available = ["2022-10-01"]
}
service "resources" {
  name      = "Resources"
  available = ["2020-05-01", "2020-10-01", "2021-07-01", "2022-02-01", "2022-06-01", "2022-09-01", "2022-12-01", "2023-07-01", "2023-08-01"]
  ignore    = ["2023-11-01"]
}
service "scvmm" {
  name      = "SystemCenterVirtualMachineManager"
  available = ["2023-10-07"]
}
service "search" {
  name      = "Search"
  available = ["2022-09-01", "2023-11-01"]
}
service "security" {
  name      = "Security"
  available = ["2017-08-01-preview", "2019-01-01", "2019-01-01-preview", "2020-01-01", "2021-06-01", "2022-03-01", "2022-05-01", "2022-12-01-preview", "2023-01-01", "2023-05-01", "2023-10-01-preview", "2023-11-15", "2024-01-01"]
}
service "securityinsights" {
  name      = "SecurityInsights"
  available = ["2021-09-01-preview", "2022-07-01-preview", "2022-08-01", "2022-10-01-preview", "2022-11-01", "2023-02-01", "2023-11-01", "2024-03-01"]
}
service "servicebus" {
  name      = "ServiceBus"
  available = ["2021-06-01-preview", "2021-11-01", "2022-01-01-preview", "2022-10-01-preview"]
}
service "servicefabric" {
  name      = "ServiceFabric"
  available = ["2021-06-01"]
}
service "servicefabricmanagedclusters" {
  name      = "ServiceFabricManagedCluster"
  available = ["2021-05-01", "2022-01-01"]
}
service "servicelinker" {
  name      = "ServiceLinker"
  available = ["2022-05-01"]
}
service "servicenetworking" {
  name      = "ServiceNetworking"
  available = ["2023-05-01-preview", "2023-11-01"]
}
service "signalr" {
  name      = "SignalR"
  available = ["2023-02-01"]
}
service "solutions" {
  name      = "ManagedApplications"
  available = ["2019-07-01", "2021-07-01"]
}
service "sql" {
  name      = "Sql"
  available = ["2023-02-01-preview", "2023-05-01-preview"]
}
service "sqlvirtualmachine" {
  name      = "SqlVirtualMachine"
  available = ["2022-02-01"]
}
service "storage" {
  name      = "Storage"
  available = ["2023-01-01"]
  ignore    = ["2023-04-01"]
}
service "storagecache" {
  name      = "StorageCache"
  available = ["2023-05-01"]
}
service "storagemover" {
  name      = "StorageMover"
  available = ["2023-03-01", "2023-10-01"]
}
service "storagepool" {
  name      = "StoragePool"
  available = ["2021-08-01"]
}
service "storagesync" {
  name      = "StorageSync"
  available = ["2020-03-01", "2022-09-01"]
}
service "streamanalytics" {
  name      = "StreamAnalytics"
  available = ["2020-03-01", "2021-10-01-preview"]
}
service "subscription" {
  name      = "Subscription"
  available = ["2021-10-01"]
}
service "synapse" {
  name      = "Synapse"
  available = ["2021-06-01"]
}
service "timeseriesinsights" {
  name      = "TimeSeriesInsights"
  available = ["2020-05-15"]
}
service "trafficmanager" {
  name      = "TrafficManager"
  available = ["2018-08-01", "2022-04-01"]
}
service "videoanalyzer" {
  name      = "VideoAnalyzer"
  available = ["2021-05-01-preview"]
}
service "vmware" {
  name      = "VMware"
  available = ["2022-05-01", "2023-03-01", "2023-09-01"]
}
service "voiceservices" {
  name      = "VoiceServices"
  available = ["2023-04-03", "2023-09-01"]
}
service "web" {
  name      = "Web"
  available = ["2016-06-01", "2022-09-01", "2023-01-01"]
}
service "webpubsub" {
  name      = "WebPubSub"
  available = ["2023-02-01"]
}
service "workloads" {
  name      = "Workloads"
  available = ["2023-04-01"]
}<|MERGE_RESOLUTION|>--- conflicted
+++ resolved
@@ -117,11 +117,7 @@
 }
 service "containerservice" {
   name      = "ContainerService"
-<<<<<<< HEAD
-  available = ["2019-08-01", "2022-09-02-preview", "2023-03-02-preview", "2023-04-02-preview", "2023-10-02-preview", "2023-10-15"]
-=======
-  available = ["2019-08-01", "2022-09-02-preview", "2023-03-02-preview", "2023-04-02-preview", "2023-06-02-preview", "2023-10-01", "2023-10-15", "2024-01-01"]
->>>>>>> 459ba51a
+  available = ["2019-08-01", "2022-09-02-preview", "2023-03-02-preview", "2023-04-02-preview", "2023-06-02-preview", "2023-10-01", "2023-10-15", "2024-01-01", "2024-02-01"]
 }
 service "cosmos-db" {
   name      = "CosmosDB"
