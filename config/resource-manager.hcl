
service "alertsmanagement" {
  name      = "AlertsManagement"
  available = ["2021-08-08"]
}
service "analysisservices" {
  name      = "AnalysisServices"
  available = ["2017-08-01"]
}
service "app" {
  name      = "ContainerApps"
  available = ["2022-03-01"]
}
service "appconfiguration" {
  name      = "AppConfiguration"
  available = ["2020-06-01"]
}
service "attestation" {
  name      = "Attestation"
  available = ["2020-10-01"]
}
service "chaos" {
  name      = "ChaosStudio"
  available = ["2021-09-15-preview"]
}
service "cognitiveservices" {
  name      = "Cognitive"
  available = ["2021-04-30"]
}
service "communication" {
  name      = "Communication"
  available = ["2020-08-20"]
}
service "confidentialledger" {
  name      = "ConfidentialLedger"
  available = ["2022-05-13"]
}
service "cost-management" {
  name      = "CostManagement"
  available = ["2021-10-01"]
}
service "databricks" {
  name      = "Databricks"
  available = ["2021-04-01-preview"]
}
service "datalake-analytics" {
  name      = "DatalakeAnalytics"
  available = ["2016-11-01"]
}
service "datalake-store" {
  name      = "DatalakeStore"
  available = ["2016-11-01"]
}
service "dns" {
  name      = "DNS"
  available = ["2018-05-01"]
}
service "elastic" {
  name      = "Elastic"
  available = ["2020-07-01"]
}
service "eventhub" {
  name      = "EventHub"
  available = ["2017-04-01", "2018-01-01-preview", "2021-01-01-preview", "2021-11-01"]
}
service "fluidrelay" {
  name      = "FluidRelay"
  available = ["2022-05-26"]
}
service "frontdoor" {
  name      = "Frontdoor"
  available = ["2020-04-01", "2020-05-01"]
}
service "healthcareapis" {
  name      = "HealthcareApis"
  available = ["2021-06-01-preview"]
}
service "hybridkubernetes" {
  name      = "HybridKubernetes"
  available = ["2021-10-01"]
}
service "iotcentral" {
  name      = "IoTCentral"
  available = ["2021-11-01-preview"]
}
service "kubernetesconfiguration" {
  name      = "KubernetesConfiguration"
  available = ["2022-03-01"]
}
service "labservices" {
  name      = "LabServices"
  available = ["2021-10-01-preview"]
}
service "loadtestservice" {
  name      = "LoadTestService"
  available = ["2021-12-01-preview"]
}
service "machinelearningservices" {
  name      = "MachineLearningServices"
  available = ["2021-07-01", "2022-05-01"]
}
service "maps" {
  name      = "Maps"
  available = ["2021-02-01"]
}
service "mixedreality" {
  name      = "MixedReality"
  available = ["2021-01-01"]
}
service "msi" {
  name      = "ManagedIdentity"
  available = ["2018-11-30"]
}
service "notificationhubs" {
  name      = "NotificationHubs"
  available = ["2017-04-01"]
}
<<<<<<< HEAD
service "policyinsights" {
  name      = "PolicyInsights"
  available = ["2021-10-01"]
=======
service "orbital" {
  name      = "Orbital"
  available = ["2022-03-01"]
>>>>>>> f434425b
}
service "portal" {
  name      = "Portal"
  available = ["2019-01-01-preview"]
}
service "postgresqlhsc" {
  name      = "PostgresqlHSC"
  available = ["2020-10-05-privatepreview"]
}
service "powerbidedicated" {
  name      = "PowerBIDedicated"
  available = ["2021-01-01"]
}
service "privatedns" {
  name      = "PrivateDNS"
  available = ["2018-09-01"]
}
service "purview" {
  name      = "Purview"
  available = ["2020-12-01-preview", "2021-07-01"]
}
service "redisenterprise" {
  name      = "RedisEnterprise"
  available = ["2021-08-01", "2022-01-01"]
}
service "relay" {
  name      = "Relay"
  available = ["2017-04-01"]
}
service "search" {
  name      = "Search"
  available = ["2020-03-13"]
}
service "servicebus" {
  name      = "ServiceBus"
  available = ["2021-06-01-preview"]
}
service "servicefabricmanagedclusters" {
  name      = "ServiceFabricManagedCluster"
  available = ["2021-05-01"]
}
service "servicelinker" {
  name      = "ServiceLinker"
  available = ["2022-05-01"]
}
service "signalr" {
  name      = "SignalR"
  available = ["2021-10-01"]
}
service "storage" {
  name      = "Storage"
  available = ["2021-04-01"]
}
service "storagepool" {
  name      = "StoragePool"
  available = ["2021-08-01"]
}
service "trafficmanager" {
  name      = "TrafficManager"
  available = ["2018-08-01"]
}
service "videoanalyzer" {
  name      = "VideoAnalyzer"
  available = ["2021-05-01-preview"]
}
service "vmware" {
  name      = "VMware"
  available = ["2020-03-20"]
}
service "web" {
  name      = "Web"
  available = ["2016-06-01"]
}<|MERGE_RESOLUTION|>--- conflicted
+++ resolved
@@ -115,15 +115,13 @@
   name      = "NotificationHubs"
   available = ["2017-04-01"]
 }
-<<<<<<< HEAD
+service "orbital" {
+  name      = "Orbital"
+  available = ["2022-03-01"]
+}
 service "policyinsights" {
   name      = "PolicyInsights"
   available = ["2021-10-01"]
-=======
-service "orbital" {
-  name      = "Orbital"
-  available = ["2022-03-01"]
->>>>>>> f434425b
 }
 service "portal" {
   name      = "Portal"
