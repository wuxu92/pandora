
service "alertsmanagement" {
  name      = "AlertsManagement"
  available = ["2021-08-08"]
}
service "analysisservices" {
  name      = "AnalysisServices"
  available = ["2017-08-01"]
}
service "app" {
  name      = "ContainerApps"
  available = ["2022-03-01"]
}
service "appconfiguration" {
  name      = "AppConfiguration"
  available = ["2020-06-01"]
}
service "attestation" {
  name      = "Attestation"
  available = ["2020-10-01"]
}
service "automation" {
  name      = "Automation"
  available = ["2021-06-22"]
}
service "chaos" {
  name      = "ChaosStudio"
  available = ["2021-09-15-preview"]
}
service "cognitiveservices" {
  name      = "Cognitive"
  available = ["2021-04-30"]
}
service "communication" {
  name      = "Communication"
  available = ["2020-08-20"]
}
service "confidentialledger" {
  name      = "ConfidentialLedger"
  available = ["2022-05-13"]
}
service "cost-management" {
  name      = "CostManagement"
  available = ["2021-10-01"]
}
service "databricks" {
  name      = "Databricks"
  available = ["2021-04-01-preview"]
}
service "datalake-analytics" {
  name      = "DatalakeAnalytics"
  available = ["2016-11-01"]
}
service "datalake-store" {
  name      = "DatalakeStore"
  available = ["2016-11-01"]
}
service "dataprotection" {
  name      = "DataProtection"
  available = ["2022-04-01"]
}
service "desktopvirtualization" {
  name      = "DesktopVirtualization"
  available = ["2021-09-03-preview", "2022-02-10-preview"]
}
service "dns" {
  name      = "DNS"
  available = ["2018-05-01"]
}
service "elastic" {
  name      = "Elastic"
  available = ["2020-07-01"]
}
service "eventhub" {
  name      = "EventHub"
  available = ["2017-04-01", "2018-01-01-preview", "2021-01-01-preview", "2021-11-01"]
}
service "fluidrelay" {
  name      = "FluidRelay"
  available = ["2022-05-26"]
}
service "frontdoor" {
  name      = "Frontdoor"
  available = ["2020-04-01", "2020-05-01"]
}
service "healthcareapis" {
  name      = "HealthcareApis"
  available = ["2021-06-01-preview"]
}
service "hybridkubernetes" {
  name      = "HybridKubernetes"
  available = ["2021-10-01"]
}
service "iotcentral" {
  name      = "IoTCentral"
  available = ["2021-11-01-preview"]
}
service "kubernetesconfiguration" {
  name      = "KubernetesConfiguration"
  available = ["2022-03-01"]
}
service "labservices" {
  name      = "LabServices"
  available = ["2021-10-01-preview"]
}
service "loadtestservice" {
  name      = "LoadTestService"
  available = ["2021-12-01-preview"]
}
service "machinelearningservices" {
  name      = "MachineLearningServices"
  available = ["2021-07-01", "2022-05-01"]
}
service "maps" {
  name      = "Maps"
  available = ["2021-02-01"]
}
service "mixedreality" {
  name      = "MixedReality"
  available = ["2021-01-01"]
}
service "monitor" {
  name      = "Insights"
  available = ["2021-04-01"]
}
service "msi" {
  name      = "ManagedIdentity"
  available = ["2018-11-30"]
}
service "notificationhubs" {
  name      = "NotificationHubs"
  available = ["2017-04-01"]
}
service "operationalinsights" {
  name      = "OperationalInsights"
  available = ["2019-09-01", "2020-08-01"]
}
service "orbital" {
  name      = "Orbital"
  available = ["2022-03-01"]
}
service "policyinsights" {
  name      = "PolicyInsights"
  available = ["2021-10-01"]
}
service "portal" {
  name      = "Portal"
  available = ["2019-01-01-preview"]
}
service "postgresqlhsc" {
  name      = "PostgresqlHSC"
  available = ["2020-10-05-privatepreview"]
}
service "powerbidedicated" {
  name      = "PowerBIDedicated"
  available = ["2021-01-01"]
}
service "privatedns" {
  name      = "PrivateDNS"
  available = ["2018-09-01"]
}
service "purview" {
  name      = "Purview"
  available = ["2020-12-01-preview", "2021-07-01"]
}
service "redisenterprise" {
  name      = "RedisEnterprise"
  available = ["2021-08-01", "2022-01-01"]
}
service "relay" {
  name      = "Relay"
  available = ["2017-04-01"]
}
service "search" {
  name      = "Search"
  available = ["2020-03-13"]
}
service "servicebus" {
  name      = "ServiceBus"
  available = ["2021-06-01-preview"]
}
service "servicefabricmanagedclusters" {
  name      = "ServiceFabricManagedCluster"
  available = ["2021-05-01"]
}
service "servicelinker" {
  name      = "ServiceLinker"
  available = ["2022-05-01"]
}
service "signalr" {
  name      = "SignalR"
  available = ["2021-10-01"]
}
service "storage" {
  name      = "Storage"
  available = ["2021-04-01"]
}
service "storagepool" {
  name      = "StoragePool"
  available = ["2021-08-01"]
}
service "trafficmanager" {
  name      = "TrafficManager"
  available = ["2018-08-01"]
}
service "videoanalyzer" {
  name      = "VideoAnalyzer"
  available = ["2021-05-01-preview"]
}
service "vmware" {
  name      = "VMware"
  available = ["2020-03-20"]
}
service "web" {
  name      = "Web"
  available = ["2016-06-01"]
<<<<<<< HEAD
}
service "automation" {
  name      = "Automation"
  available = ["2021-06-22"]
}
service "securityinsights" {
    name = "SecurityInsights"
    available = ["2021-09-01-preview"]
=======
>>>>>>> cff3c916
}<|MERGE_RESOLUTION|>--- conflicted
+++ resolved
@@ -214,15 +214,8 @@
 service "web" {
   name      = "Web"
   available = ["2016-06-01"]
-<<<<<<< HEAD
-}
-service "automation" {
-  name      = "Automation"
-  available = ["2021-06-22"]
 }
 service "securityinsights" {
     name = "SecurityInsights"
     available = ["2021-09-01-preview"]
-=======
->>>>>>> cff3c916
 }