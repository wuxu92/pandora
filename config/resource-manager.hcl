
service "alertsmanagement" {
  name      = "AlertsManagement"
  available = ["2021-08-08"]
}
service "analysisservices" {
  name      = "AnalysisServices"
  available = ["2017-08-01"]
}
service "app" {
  name      = "ContainerApps"
  available = ["2022-03-01"]
}
service "appconfiguration" {
  name      = "AppConfiguration"
  available = ["2020-06-01"]
}
service "attestation" {
  name      = "Attestation"
  available = ["2020-10-01"]
}
service "chaos" {
  name      = "ChaosStudio"
  available = ["2021-09-15-preview"]
}
service "cognitiveservices" {
  name      = "Cognitive"
  available = ["2021-04-30"]
}
service "communication" {
  name      = "Communication"
  available = ["2020-08-20"]
}
service "confidentialledger" {
  name      = "ConfidentialLedger"
  available = ["2022-05-13"]
}
service "cost-management" {
  name      = "CostManagement"
  available = ["2021-10-01"]
}
service "databricks" {
  name      = "Databricks"
  available = ["2021-04-01-preview"]
}
service "datalake-analytics" {
  name      = "DatalakeAnalytics"
  available = ["2016-11-01"]
}
service "datalake-store" {
  name      = "DatalakeStore"
  available = ["2016-11-01"]
}
service "dns" {
  name      = "DNS"
  available = ["2018-05-01"]
}
service "elastic" {
  name      = "Elastic"
  available = ["2020-07-01"]
}
service "eventhub" {
  name      = "EventHub"
  available = ["2017-04-01", "2018-01-01-preview", "2021-01-01-preview", "2021-11-01"]
}
service "fluidrelay" {
  name      = "FluidRelay"
  available = ["2022-05-26"]
}
service "frontdoor" {
  name      = "Frontdoor"
  available = ["2020-04-01", "2020-05-01"]
}
service "healthcareapis" {
  name      = "HealthcareApis"
  available = ["2021-06-01-preview"]
}
service "hybridkubernetes" {
  name      = "HybridKubernetes"
  available = ["2021-10-01"]
}
service "iotcentral" {
  name      = "IoTCentral"
  available = ["2021-11-01-preview"]
}
service "kubernetesconfiguration" {
  name      = "KubernetesConfiguration"
  available = ["2022-03-01"]
}
service "labservices" {
  name      = "LabServices"
  available = ["2021-10-01-preview"]
}
service "loadtestservice" {
  name      = "LoadTestService"
  available = ["2021-12-01-preview"]
}
service "machinelearningservices" {
  name      = "MachineLearningServices"
  available = ["2021-07-01", "2022-05-01"]
}
service "maps" {
  name      = "Maps"
  available = ["2021-02-01"]
}
service "mixedreality" {
  name      = "MixedReality"
  available = ["2021-01-01"]
}
service "msi" {
  name      = "ManagedIdentity"
  available = ["2018-11-30"]
}
service "notificationhubs" {
  name      = "NotificationHubs"
  available = ["2017-04-01"]
}
service "orbital" {
  name      = "Orbital"
  available = ["2022-03-01"]
}
service "policyinsights" {
  name      = "PolicyInsights"
  available = ["2021-10-01"]
}
service "portal" {
  name      = "Portal"
  available = ["2019-01-01-preview"]
}
service "postgresqlhsc" {
  name      = "PostgresqlHSC"
  available = ["2020-10-05-privatepreview"]
}
service "powerbidedicated" {
  name      = "PowerBIDedicated"
  available = ["2021-01-01"]
}
service "privatedns" {
  name      = "PrivateDNS"
  available = ["2018-09-01"]
}
service "purview" {
  name      = "Purview"
  available = ["2020-12-01-preview", "2021-07-01"]
}
service "redisenterprise" {
  name      = "RedisEnterprise"
  available = ["2021-08-01", "2022-01-01"]
}
service "relay" {
  name      = "Relay"
  available = ["2017-04-01"]
}
service "search" {
  name      = "Search"
  available = ["2020-03-13"]
}
service "servicebus" {
  name      = "ServiceBus"
  available = ["2021-06-01-preview"]
}
service "servicefabricmanagedclusters" {
  name      = "ServiceFabricManagedCluster"
  available = ["2021-05-01"]
}
service "servicelinker" {
  name      = "ServiceLinker"
  available = ["2022-05-01"]
}
service "signalr" {
  name      = "SignalR"
  available = ["2021-10-01"]
}
service "storage" {
  name      = "Storage"
  available = ["2021-04-01"]
}
service "storagepool" {
  name      = "StoragePool"
  available = ["2021-08-01"]
}
service "trafficmanager" {
  name      = "TrafficManager"
  available = ["2018-08-01"]
}
service "videoanalyzer" {
  name      = "VideoAnalyzer"
  available = ["2021-05-01-preview"]
}
service "vmware" {
  name      = "VMware"
  available = ["2020-03-20"]
}
service "web" {
  name      = "Web"
  available = ["2016-06-01"]
<<<<<<< HEAD
}
service "machinelearningservices" {
  name      = "MachineLearningServices"
  available = ["2021-07-01", "2022-05-01"]
}

service "operationalinsights" {
  name      = "OperationalInsights"
  available = ["2019-09-01", "2020-08-01"]
=======
>>>>>>> 6440edee
}<|MERGE_RESOLUTION|>--- conflicted
+++ resolved
@@ -194,7 +194,6 @@
 service "web" {
   name      = "Web"
   available = ["2016-06-01"]
-<<<<<<< HEAD
 }
 service "machinelearningservices" {
   name      = "MachineLearningServices"
@@ -204,6 +203,4 @@
 service "operationalinsights" {
   name      = "OperationalInsights"
   available = ["2019-09-01", "2020-08-01"]
-=======
->>>>>>> 6440edee
 }