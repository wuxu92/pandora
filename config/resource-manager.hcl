--- conflicted
+++ resolved
@@ -350,11 +350,7 @@
 }
 service "netapp" {
   name      = "NetApp"
-<<<<<<< HEAD
   available = ["2022-05-01", "2022-09-01", "2022-11-01", "2022-11-01-preview", "2023-05-01"]
-=======
-  available = ["2022-05-01", "2022-09-01", "2022-11-01", "2023-05-01"]
->>>>>>> e4733e79
 }
 service "network" {
   name      = "Network"
