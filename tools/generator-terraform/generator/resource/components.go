--- conflicted
+++ resolved
@@ -6,7 +6,6 @@
 	"github.com/hashicorp/pandora/tools/generator-terraform/generator/models"
 )
 
-<<<<<<< HEAD
 func componentsForResourceTest(input models.ResourceInput) []string {
 	return []string{
 		packageTestDefinitionForResource(input),
@@ -21,12 +20,8 @@
 	}
 }
 
-func componentsForResource(input models.ResourceInput) []string {
-	return []string{
-=======
 func codeForResource(input models.ResourceInput) (*string, error) {
 	components := []func(input models.ResourceInput) (*string, error){
->>>>>>> 9d3e485e
 		// NOTE: the ordering is important, components can opt in/out of generation
 		packageDefinitionForResource,
 		generationNoteForResource,
