--- conflicted
+++ resolved
@@ -5,23 +5,13 @@
 
 import (
 	"fmt"
-<<<<<<< HEAD
-	"github.com/hashicorp/pandora/tools/data-api-repository/repository/helpers"
-	"github.com/hashicorp/pandora/tools/data-api-repository/repository/stages"
-	"github.com/hashicorp/pandora/tools/data-api-sdk/v1/models"
-=======
 
 	"github.com/hashicorp/pandora/tools/data-api-repository/repository/internal/helpers"
 	"github.com/hashicorp/pandora/tools/data-api-repository/repository/internal/stages"
 	sdkModels "github.com/hashicorp/pandora/tools/data-api-sdk/v1/models"
->>>>>>> 8da905d0
 )
 
 type SaveServiceOptions struct {
-	// CommonTypes specifies a map of API Version (key) to CommonTypes (value)
-	// which defines the available Common Types for this Service.
-	CommonTypes map[string]models.CommonTypes
-
 	// ResourceProvider optionally specifies the Azure Resource Provider associated with this Service.
 	// This is only present when SourceDataType is ResourceManagerSourceDataType.
 	ResourceProvider *string
@@ -77,13 +67,11 @@
 				APIResource: apiResourceName,
 				Constants:   apiResourceDetails.Constants,
 				Models:      apiResourceDetails.Models,
-				CommonTypes: opts.CommonTypes,
 			})
 
 			items = append(items, stages.OperationsStage{
 				APIVersion:  apiVersion,
 				APIResource: apiResourceName,
-				CommonTypes: opts.CommonTypes,
 				Constants:   apiResourceDetails.Constants,
 				Models:      apiResourceDetails.Models,
 				Operations:  apiResourceDetails.Operations,
@@ -129,11 +117,6 @@
 		}
 	}
 
-<<<<<<< HEAD
-	r.logger.Debug("Persisting files to disk..")
-	if err := helpers.PersistFileSystem(r.workingDirectory, opts.SourceDataType, fs, r.logger); err != nil {
-		return fmt.Errorf("persisting files: %+v", err)
-=======
 	serviceDirectory, err := r.directoryForService(opts.ServiceName, opts.SourceDataOrigin)
 	if err != nil {
 		return fmt.Errorf("determining the directory for Service %q: %+v", opts.ServiceName, err)
@@ -147,7 +130,6 @@
 	// then populate the source data information into the metadata file
 	if err := r.writeSourceDataInformation(opts.SourceDataOrigin, opts.SourceCommitSHA); err != nil {
 		return fmt.Errorf("populating the Source Data Information into %q: %+v", r.workingDirectory, err)
->>>>>>> 8da905d0
 	}
 
 	return nil
