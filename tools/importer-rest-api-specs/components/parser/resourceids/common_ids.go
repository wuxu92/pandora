--- conflicted
+++ resolved
@@ -49,17 +49,16 @@
 	commonIdAutomationCompilationJob{}, // (@stephybun) CompilationJobId segment is defined in three different ways `jobId`, `compilationJobId` and `compilationJobName`
 	commonIdProvisioningService{},      // (@jackofallops): Inconsistent user specified fields in the swagger - `provisioningServices/{resourceName}` vs `provisioningServices/{provisioningServiceName}`
 
-<<<<<<< HEAD
 	// Compute
 	commonIdAvailabilitySet{},
 	commonIdDedicatedHost{},
 	commonIdDedicatedHostGroup{},
 	commonIdDiskEncryptionSet{},
 	commonIdManagedDisk{},
-=======
-	// HDInsight
+
+  // HDInsight
 	commonIdHDInsightCluster{},
->>>>>>> 0db363ec
+
 
 	// Key Vault
 	commonIdKeyVault{},
