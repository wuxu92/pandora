package dataapigeneratorjson

import (
	dataApiModels "github.com/hashicorp/pandora/tools/importer-rest-api-specs/components/dataapigeneratorjson/models"
	"github.com/hashicorp/pandora/tools/sdk/resourcemanager"
)

func mapTerraformResourceTestDefinition(input resourcemanager.TerraformResourceTestsDefinition) dataApiModels.TerraformResourceTestConfig {
<<<<<<< HEAD
	// TODO: looking at the data more and more, these probably want to become `*.hcl` files?
	// Perhaps `Resource-Test-{Basic|Complete}.hcl` and  `Resource-Test-{Other}{1|2|3}.hcl`?
	return dataApiModels.TerraformResourceTestConfig{
=======
	testConfig := dataApiModels.TerraformResourceTestConfig{
>>>>>>> a80f967b
		BasicConfig:    input.BasicConfiguration,
		CompleteConfig: input.CompleteConfiguration,
		Generate:       input.Generate,
		OtherTests:     input.OtherTests,
		RequiresImport: input.RequiresImportConfiguration,
		TemplateConfig: input.TemplateConfiguration,
	}
}<|MERGE_RESOLUTION|>--- conflicted
+++ resolved
@@ -6,13 +6,7 @@
 )
 
 func mapTerraformResourceTestDefinition(input resourcemanager.TerraformResourceTestsDefinition) dataApiModels.TerraformResourceTestConfig {
-<<<<<<< HEAD
-	// TODO: looking at the data more and more, these probably want to become `*.hcl` files?
-	// Perhaps `Resource-Test-{Basic|Complete}.hcl` and  `Resource-Test-{Other}{1|2|3}.hcl`?
 	return dataApiModels.TerraformResourceTestConfig{
-=======
-	testConfig := dataApiModels.TerraformResourceTestConfig{
->>>>>>> a80f967b
 		BasicConfig:    input.BasicConfiguration,
 		CompleteConfig: input.CompleteConfiguration,
 		Generate:       input.Generate,
