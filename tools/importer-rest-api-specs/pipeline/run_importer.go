--- conflicted
+++ resolved
@@ -55,22 +55,10 @@
 	}
 	sort.Strings(serviceNames)
 
-	// remove all API definitions for resource-manager
-	logging.Log.Debug("removing any existing API Definitions")
-	purgeDefinitionsOpts := repository.PurgeExistingDefinitionsOptions{
-		SourceDataOrigin: sourceDataOrigin,
-		SourceDataType:   sourceDataType,
-	}
-	if err := repo.PurgeExistingDefinitions(purgeDefinitionsOpts); err != nil {
-		return fmt.Errorf("removing existing API Definitions: %+v", err)
-	}
-
 	// then parse/process the data for each of the API Versions for each service
 	for _, serviceName := range serviceNames {
 		serviceDetails := dataByServices[serviceName]
 
-<<<<<<< HEAD
-=======
 		logging.Log.Debug(fmt.Sprintf("Removing any existing API Definitions for the Service %q", serviceName))
 		removeServiceOpts := repository.RemoveServiceOptions{
 			ServiceName:      serviceName,
@@ -80,7 +68,6 @@
 			return fmt.Errorf("removing existing API Definitions for Service %q: %+v", serviceName, err)
 		}
 
->>>>>>> 8da905d0
 		logger := input.Logger.Named(fmt.Sprintf("Importer for Service %q", serviceName))
 		if err := runImportForService(input, serviceName, serviceDetails, sourceDataOrigin, logger, swaggerGitSha, repo); err != nil {
 			return fmt.Errorf("parsing data for Service %q: %+v", serviceName, err)
@@ -149,7 +136,7 @@
 		}
 	}
 
-	// Populate all the data for this API Version..
+	// Populate all of the data for this API Version..
 	dataForApiVersions := make([]importerModels.AzureApiDefinition, 0)
 	for apiVersion, api := range consolidatedApiVersions {
 		versionLogger := logger.Named(fmt.Sprintf("Importer for API Version %q", apiVersion))
@@ -176,7 +163,7 @@
 		dataForApiVersions = append(dataForApiVersions, *dataForApiVersion)
 	}
 
-	// Now that we've got all the API Versions, build up the Terraform Resources
+	// Now that we've got all of the API Versions, build up the Terraform Resources
 	// NOTE: in the near future this will be refactored to be for a Service, this is a stepping-stone refactor
 	// in that direction - as that requires more significant refactoring to the `terraform` package.
 	dataForApiVersionsWithTerraformDetails := make([]importerModels.AzureApiDefinition, 0)
@@ -199,13 +186,13 @@
 	logger.Info(fmt.Sprintf("Persisting API Definitions for Service %s..", serviceName))
 
 	opts := repository.SaveServiceOptions{
+		SourceCommitSHA:  pointer.To(swaggerGitSha),
 		ResourceProvider: resourceProvider,
 		Service:          *service,
 		ServiceName:      serviceName,
-		SourceCommitSHA:  pointer.To(swaggerGitSha),
 		SourceDataOrigin: sourceDataOrigin,
 	}
-	if err = repo.SaveService(opts); err != nil {
+	if err := repo.SaveService(opts); err != nil {
 		return fmt.Errorf("persisting Data API Definitions for Service %q: %+v", serviceName, err)
 	}
 
