package parser

import (
	"reflect"
	"testing"

	"github.com/hashicorp/pandora/tools/importer-rest-api-specs/models"
)

var subscriptionResourceId = models.ParsedResourceId{
	Constants: map[string]models.ConstantDetails{},
	Segments: []models.ResourceIdSegment{
		{
			Type:       models.StaticSegment,
			FixedValue: strPtr("subscriptions"),
			Name:       "staticSubscriptions",
		},
		{
			Name: "subscriptionId",
			Type: models.SubscriptionIdSegment,
		},
	},
}
var resourceGroupResourceId = models.ParsedResourceId{
	Constants: map[string]models.ConstantDetails{},
	Segments: []models.ResourceIdSegment{
		{
			Type:       models.StaticSegment,
			FixedValue: strPtr("subscriptions"),
			Name:       "staticSubscriptions",
		},
		{
			Name: "subscriptionId",
			Type: models.SubscriptionIdSegment,
		},
		{
			Type:       models.StaticSegment,
			FixedValue: strPtr("resourceGroups"),
			Name:       "staticResourceGroups",
		},
		{
			Name: "resourceGroupName",
			Type: models.ResourceGroupSegment,
		},
	},
}
var managementGroupResourceId = models.ParsedResourceId{
	Constants: map[string]models.ConstantDetails{},
	Segments: []models.ResourceIdSegment{
		{
			Type:       models.StaticSegment,
			FixedValue: strPtr("providers"),
			Name:       "staticProviders",
		},
		{
			Type:       models.ResourceProviderSegment,
			FixedValue: strPtr("Microsoft.Management"),
			Name:       "Microsoft.Management",
		},
		{
			Type:       models.StaticSegment,
			FixedValue: strPtr("managementGroups"),
			Name:       "staticManagementGroups",
		},
		{
			Name: "name",
			Type: models.UserSpecifiedSegment,
		},
	},
}
var virtualMachineResourceId = models.ParsedResourceId{
	Constants: map[string]models.ConstantDetails{},
	Segments: []models.ResourceIdSegment{
		{
			Type:       models.StaticSegment,
			FixedValue: strPtr("subscriptions"),
			Name:       "staticSubscriptions",
		},
		{
			Name: "subscriptionId",
			Type: models.SubscriptionIdSegment,
		},
		{
			Type:       models.StaticSegment,
			FixedValue: strPtr("resourceGroups"),
			Name:       "staticResourceGroups",
		},
		{
			Name: "resourceGroupName",
			Type: models.ResourceGroupSegment,
		},
		{
			Type:       models.StaticSegment,
			FixedValue: strPtr("providers"),
			Name:       "staticProviders",
		},
		{
			Type:       models.ResourceProviderSegment,
			FixedValue: strPtr("Microsoft.Compute"),
			Name:       "staticMicrosoftCompute",
		},
		{
			Type:       models.StaticSegment,
			FixedValue: strPtr("virtualMachines"),
			Name:       "staticVirtualMachines",
		},
		{
			Name: "virtualMachineName",
			Type: models.UserSpecifiedSegment,
		},
	},
}
var virtualMachineExtensionResourceId = models.ParsedResourceId{
	Constants: map[string]models.ConstantDetails{},
	Segments: []models.ResourceIdSegment{
		{
			Type:       models.StaticSegment,
			FixedValue: strPtr("subscriptions"),
			Name:       "staticSubscriptions",
		},
		{
			Name: "subscriptionId",
			Type: models.SubscriptionIdSegment,
		},
		{
			Type:       models.StaticSegment,
			FixedValue: strPtr("resourceGroups"),
			Name:       "staticResourceGroups",
		},
		{
			Name: "resourceGroupName",
			Type: models.ResourceGroupSegment,
		},
		{
			Type:       models.StaticSegment,
			FixedValue: strPtr("providers"),
			Name:       "staticProviders",
		},
		{
			Type:       models.ResourceProviderSegment,
			FixedValue: strPtr("Microsoft.Compute"),
			Name:       "staticMicrosoftCompute",
		},
		{
			Type:       models.StaticSegment,
			FixedValue: strPtr("virtualMachines"),
			Name:       "staticVirtualMachines",
		},
		{
			Name: "virtualMachineName",
			Type: models.UserSpecifiedSegment,
		},
		{
			Type:       models.StaticSegment,
			FixedValue: strPtr("extensions"),
			Name:       "staticExtensions",
		},
		{
			Name: "extensionName",
			Type: models.UserSpecifiedSegment,
		},
	},
}
var virtualNetworkExtensionResourceId = models.ParsedResourceId{
	Constants: map[string]models.ConstantDetails{},
	Segments: []models.ResourceIdSegment{
		{
			Type:       models.StaticSegment,
			FixedValue: strPtr("subscriptions"),
			Name:       "staticSubscriptions",
		},
		{
			Name: "subscriptionId",
			Type: models.SubscriptionIdSegment,
		},
		{
			Type:       models.StaticSegment,
			FixedValue: strPtr("resourceGroups"),
			Name:       "staticResourceGroups",
		},
		{
			Name: "resourceGroupName",
			Type: models.ResourceGroupSegment,
		},
		{
			Type:       models.StaticSegment,
			FixedValue: strPtr("providers"),
			Name:       "staticProviders",
		},
		{
			Type:       models.ResourceProviderSegment,
			FixedValue: strPtr("Microsoft.Network"),
			Name:       "staticMicrosoftNetwork",
		},
		{
			Type:       models.StaticSegment,
			FixedValue: strPtr("extensions"),
			Name:       "staticExtensions",
		},
		{
			Name: "extensionName",
			Type: models.UserSpecifiedSegment,
		},
	},
}
var scopedMonitorResourceId = models.ParsedResourceId{
	Constants: map[string]models.ConstantDetails{},
	Segments: []models.ResourceIdSegment{
		{
			Type: models.ScopeSegment,
			Name: "scope",
		},
		{
			Type:       models.StaticSegment,
			FixedValue: strPtr("providers"),
			Name:       "staticProviders",
		},
		{
			Type:       models.ResourceProviderSegment,
			FixedValue: strPtr("Microsoft.Monitor"),
			Name:       "staticMicrosoftMonitor",
		},
		{
			Type:       models.StaticSegment,
			FixedValue: strPtr("extensions"),
			Name:       "staticExtensions",
		},
		{
			Name: "extensionName",
			Type: models.UserSpecifiedSegment,
		},
	},
}
var signalRResourceId = models.ParsedResourceId{
	Constants: map[string]models.ConstantDetails{},
	Segments: []models.ResourceIdSegment{
		{
			Type:       models.StaticSegment,
			FixedValue: strPtr("subscriptions"),
			Name:       "staticSubscriptions",
		},
		{
			Name: "subscriptionId",
			Type: models.SubscriptionIdSegment,
		},
		{
			Type:       models.StaticSegment,
			FixedValue: strPtr("resourceGroups"),
			Name:       "staticResourceGroups",
		},
		{
			Name: "resourceGroupName",
			Type: models.ResourceGroupSegment,
		},
		{
			Type:       models.StaticSegment,
			FixedValue: strPtr("providers"),
			Name:       "staticProviders",
		},
		{
			Type:       models.ResourceProviderSegment,
			FixedValue: strPtr("Microsoft.SignalRService"),
			Name:       "staticMicrosoftSignalRService",
		},
		{
			Type:       models.StaticSegment,
			FixedValue: strPtr("SignalR"),
			Name:       "staticSignalR",
		},
		{
			Name: "resourceName",
			Type: models.UserSpecifiedSegment,
		},
	},
}
var eventHubSkuResourceId = models.ParsedResourceId{
	Constants: map[string]models.ConstantDetails{},
	Segments: []models.ResourceIdSegment{
		{
			Type:       models.StaticSegment,
			FixedValue: strPtr("subscriptions"),
			Name:       "staticSubscriptions",
		},
		{
			Type: models.SubscriptionIdSegment,
			Name: "subscriptionId",
		},
		{
			Type:       models.StaticSegment,
			FixedValue: strPtr("providers"),
			Name:       "staticProviders",
		},
		{
			Type:       models.ResourceProviderSegment,
			FixedValue: strPtr("Microsoft.EventHub"),
			Name:       "staticMicrosoftEventHub",
		},
		{
			Type:       models.StaticSegment,
			FixedValue: strPtr("sku"),
			Name:       "staticSku",
		},
		{
			Type:       models.UserSpecifiedSegment,
			FixedValue: strPtr("sku"),
			Name:       "sku",
		},
	},
}
var trafficManagerProfileResourceId = models.ParsedResourceId{
	Constants: map[string]models.ConstantDetails{
		"EndpointType": {
			FieldType: models.StringConstant,
			Values: map[string]string{
				"AzureEndpoints":    "azureEndpoints",
				"ExternalEndpoints": "externalEndpoints",
				"NestedEndpoints":   "nestedEndpoints",
			},
		},
	},
	Segments: []models.ResourceIdSegment{
		{
			Type:       models.StaticSegment,
			FixedValue: strPtr("subscriptions"),
			Name:       "staticSubscriptions",
		},
		{
			Type: models.SubscriptionIdSegment,
			Name: "subscriptionId",
		},
		{
			Type:       models.StaticSegment,
			FixedValue: strPtr("resourceGroups"),
			Name:       "staticResourceGroups",
		},
		{
			Type: models.ResourceGroupSegment,
			Name: "resourceGroupName",
		},
		{
			Type:       models.StaticSegment,
			FixedValue: strPtr("providers"),
			Name:       "staticProviders",
		},
		{
			Type:       models.ResourceProviderSegment,
			FixedValue: strPtr("Microsoft.Network"),
			Name:       "microsoftNetwork",
		},
		{
			Type:       models.StaticSegment,
			FixedValue: strPtr("trafficManagerProfiles"),
			Name:       "staticTrafficManagerProfiles",
		},
		{
			Type:       models.UserSpecifiedSegment,
			FixedValue: strPtr("profileName"),
			Name:       "profileName",
		},
		{
			Type:              models.ConstantSegment,
			ConstantReference: strPtr("EndpointType"),
			Name:              "endpointType",
		},
		{
			Type:       models.UserSpecifiedSegment,
			FixedValue: strPtr("endpointName"),
			Name:       "endpointName",
		},
	},
}
var redisPatchSchedulesResourceId = models.ParsedResourceId{
<<<<<<< HEAD
	Constants: map[string]models.ConstantDetails{
		"Default": {
			FieldType: models.StringConstant,
			Values: map[string]string{
				"First": "first",
			},
		},
	},
=======
	Constants: map[string]models.ConstantDetails{},
>>>>>>> 7a035d18
	Segments: []models.ResourceIdSegment{
		{
			Type:       models.StaticSegment,
			FixedValue: strPtr("subscriptions"),
			Name:       "staticSubscriptions",
		},
		{
			Type: models.SubscriptionIdSegment,
			Name: "subscriptionId",
		},
		{
			Type:       models.StaticSegment,
			FixedValue: strPtr("resourceGroups"),
			Name:       "staticResourceGroups",
		},
		{
			Type: models.ResourceGroupSegment,
			Name: "resourceGroupName",
		},
		{
			Type:       models.StaticSegment,
			FixedValue: strPtr("providers"),
			Name:       "staticProviders",
		},
		{
			Type:       models.ResourceProviderSegment,
			FixedValue: strPtr("Microsoft.Cache"),
			Name:       "staticMicrosoftCache",
		},
		{
			Type:       models.StaticSegment,
			FixedValue: strPtr("redis"),
			Name:       "staticRedis",
		},
		{
			Type:       models.UserSpecifiedSegment,
			FixedValue: strPtr("name"),
<<<<<<< HEAD
			Name:       "name",
=======
			Name:       "Name",
>>>>>>> 7a035d18
		},
		{
			Type:       models.StaticSegment,
			FixedValue: strPtr("patchSchedules"),
			Name:       "staticPatchSchedules",
		},
		{
			Type:              models.ConstantSegment,
			ConstantReference: strPtr("default"),
			Name:              "default",
		},
	},
}

func TestResourceIDNamingEmpty(t *testing.T) {
	actualNamesToIds, actualUrisToNames, err := determineNamesForResourceIds(map[string]resourceUriMetadata{})
	if err != nil {
		t.Fatalf("error: %+v", err)
		return
	}

	if len(*actualNamesToIds) > 0 {
		t.Fatalf("expected there to be no namesToIds but got %+v", *actualNamesToIds)
	}

	if len(*actualUrisToNames) > 0 {
		t.Fatalf("expected there to be no urisToNames but got %+v", *actualUrisToNames)
	}
}

func TestResourceIDNamingSubscriptionId(t *testing.T) {
	input := map[string]resourceUriMetadata{
		"/subscriptions/{subscriptionId}": {
			resourceIdName: nil,
			resourceId:     &subscriptionResourceId,
			uriSuffix:      nil,
		},
	}
	expectedNamesToIds := map[string]models.ParsedResourceId{
		"SubscriptionId": subscriptionResourceId,
	}
	expectedUrisToNames := map[string]string{
		"/subscriptions/{subscriptionId}": "SubscriptionId",
	}

	actualNamesToIds, actualUrisToNames, err := determineNamesForResourceIds(input)
	if err != nil {
		t.Fatalf("error: %+v", err)
		return
	}

	if !reflect.DeepEqual(expectedNamesToIds, *actualNamesToIds) {
		t.Fatalf("expected namesToIds to be %+v but got %+v", expectedNamesToIds, *actualNamesToIds)
	}

	if !reflect.DeepEqual(expectedUrisToNames, *actualUrisToNames) {
		t.Fatalf("expected urisToNames to be %+v but got %+v", expectedUrisToNames, *actualUrisToNames)
	}
}

func TestResourceIDNamingSubscriptionIdAndSuffix(t *testing.T) {
	input := map[string]resourceUriMetadata{
		"/subscriptions/{subscriptionId}": {
			resourceIdName: nil,
			resourceId:     &subscriptionResourceId,
			uriSuffix:      nil,
		},
		"/subscriptions/{subscriptionId}/resourceGroups": {
			resourceIdName: nil,
			resourceId:     &subscriptionResourceId,
			uriSuffix:      strPtr("/resourceGroups"),
		},
	}
	expectedNamesToIds := map[string]models.ParsedResourceId{
		"SubscriptionId": subscriptionResourceId,
	}
	expectedUrisToNames := map[string]string{
		"/subscriptions/{subscriptionId}": "SubscriptionId",
	}

	actualNamesToIds, actualUrisToNames, err := determineNamesForResourceIds(input)
	if err != nil {
		t.Fatalf("error: %+v", err)
		return
	}

	if !reflect.DeepEqual(expectedNamesToIds, *actualNamesToIds) {
		t.Fatalf("expected namesToIds to be %+v but got %+v", expectedNamesToIds, *actualNamesToIds)
	}

	if !reflect.DeepEqual(expectedUrisToNames, *actualUrisToNames) {
		t.Fatalf("expected urisToNames to be %+v but got %+v", expectedUrisToNames, *actualUrisToNames)
	}
}

func TestResourceIDNamingResourceGroupId(t *testing.T) {
	input := map[string]resourceUriMetadata{
		"/subscriptions/{subscriptionId}/resourceGroups/{resourceGroupName}": {
			resourceIdName: nil,
			resourceId:     &resourceGroupResourceId,
			uriSuffix:      nil,
		},
	}
	expectedNamesToIds := map[string]models.ParsedResourceId{
		"ResourceGroupId": resourceGroupResourceId,
	}
	expectedUrisToNames := map[string]string{
		"/subscriptions/{subscriptionId}/resourceGroups/{resourceGroupName}": "ResourceGroupId",
	}

	actualNamesToIds, actualUrisToNames, err := determineNamesForResourceIds(input)
	if err != nil {
		t.Fatalf("error: %+v", err)
		return
	}

	if !reflect.DeepEqual(expectedNamesToIds, *actualNamesToIds) {
		t.Fatalf("expected namesToIds to be %+v but got %+v", expectedNamesToIds, *actualNamesToIds)
	}

	if !reflect.DeepEqual(expectedUrisToNames, *actualUrisToNames) {
		t.Fatalf("expected urisToNames to be %+v but got %+v", expectedUrisToNames, *actualUrisToNames)
	}
}

func TestResourceIDNamingResourceGroupIdAndSuffix(t *testing.T) {
	input := map[string]resourceUriMetadata{
		"/subscriptions/{subscriptionId}/resourceGroups/{resourceGroupName}": {
			resourceIdName: nil,
			resourceId:     &resourceGroupResourceId,
			uriSuffix:      nil,
		},
		"/subscriptions/{subscriptionId}/resourceGroups/{resourceGroupName}/restart": {
			resourceIdName: nil,
			resourceId:     &resourceGroupResourceId,
			uriSuffix:      strPtr("/restart"),
		},
	}
	expectedNamesToIds := map[string]models.ParsedResourceId{
		"ResourceGroupId": resourceGroupResourceId,
	}
	expectedUrisToNames := map[string]string{
		"/subscriptions/{subscriptionId}/resourceGroups/{resourceGroupName}": "ResourceGroupId",
	}

	actualNamesToIds, actualUrisToNames, err := determineNamesForResourceIds(input)
	if err != nil {
		t.Fatalf("error: %+v", err)
		return
	}

	if !reflect.DeepEqual(expectedNamesToIds, *actualNamesToIds) {
		t.Fatalf("expected namesToIds to be %+v but got %+v", expectedNamesToIds, *actualNamesToIds)
	}

	if !reflect.DeepEqual(expectedUrisToNames, *actualUrisToNames) {
		t.Fatalf("expected urisToNames to be %+v but got %+v", expectedUrisToNames, *actualUrisToNames)
	}
}

func TestResourceIDNamingManagementGroupId(t *testing.T) {
	input := map[string]resourceUriMetadata{
		"/providers/Microsoft.Management/managementGroups/{name}": {
			resourceIdName: nil,
			resourceId:     &managementGroupResourceId,
			uriSuffix:      nil,
		},
	}
	expectedNamesToIds := map[string]models.ParsedResourceId{
		"ManagementGroupId": managementGroupResourceId,
	}
	expectedUrisToNames := map[string]string{
		"/providers/Microsoft.Management/managementGroups/{name}": "ManagementGroupId",
	}

	actualNamesToIds, actualUrisToNames, err := determineNamesForResourceIds(input)
	if err != nil {
		t.Fatalf("error: %+v", err)
		return
	}

	if !reflect.DeepEqual(expectedNamesToIds, *actualNamesToIds) {
		t.Fatalf("expected namesToIds to be %+v but got %+v", expectedNamesToIds, *actualNamesToIds)
	}

	if !reflect.DeepEqual(expectedUrisToNames, *actualUrisToNames) {
		t.Fatalf("expected urisToNames to be %+v but got %+v", expectedUrisToNames, *actualUrisToNames)
	}
}

func TestResourceIDNamingManagementGroupIdAndSuffix(t *testing.T) {
	input := map[string]resourceUriMetadata{
		"/providers/Microsoft.Management/managementGroups/{name}": {
			resourceIdName: nil,
			resourceId:     &managementGroupResourceId,
			uriSuffix:      nil,
		},
		"/providers/Microsoft.Management/managementGroups/{name}/restart": {
			resourceIdName: nil,
			resourceId:     &managementGroupResourceId,
			uriSuffix:      strPtr("/restart"),
		},
	}
	expectedNamesToIds := map[string]models.ParsedResourceId{
		"ManagementGroupId": managementGroupResourceId,
	}
	expectedUrisToNames := map[string]string{
		"/providers/Microsoft.Management/managementGroups/{name}": "ManagementGroupId",
	}

	actualNamesToIds, actualUrisToNames, err := determineNamesForResourceIds(input)
	if err != nil {
		t.Fatalf("error: %+v", err)
		return
	}

	if !reflect.DeepEqual(expectedNamesToIds, *actualNamesToIds) {
		t.Fatalf("expected namesToIds to be %+v but got %+v", expectedNamesToIds, *actualNamesToIds)
	}

	if !reflect.DeepEqual(expectedUrisToNames, *actualUrisToNames) {
		t.Fatalf("expected urisToNames to be %+v but got %+v", expectedUrisToNames, *actualUrisToNames)
	}
}

func TestResourceIDNamingEventHubSkuId(t *testing.T) {
	input := map[string]resourceUriMetadata{
		"/subscriptions/{subscriptionId}/providers/Microsoft.EventHub/sku/{sku}": {
			resourceIdName: nil,
			resourceId:     &eventHubSkuResourceId,
			uriSuffix:      nil,
		},
	}
	expectedNamesToIds := map[string]models.ParsedResourceId{
		"SkuId": eventHubSkuResourceId,
	}
	expectedUrisToNames := map[string]string{
		"/subscriptions/{subscriptionId}/providers/Microsoft.EventHub/sku/{sku}": "SkuId",
	}

	actualNamesToIds, actualUrisToNames, err := determineNamesForResourceIds(input)
	if err != nil {
		t.Fatalf("error: %+v", err)
		return
	}

	if !reflect.DeepEqual(expectedNamesToIds, *actualNamesToIds) {
		t.Fatalf("expected namesToIds to be %+v but got %+v", expectedNamesToIds, *actualNamesToIds)
	}

	if !reflect.DeepEqual(expectedUrisToNames, *actualUrisToNames) {
		t.Fatalf("expected urisToNames to be %+v but got %+v", expectedUrisToNames, *actualUrisToNames)
	}
}

func TestResourceIDNamingTopLevelScope(t *testing.T) {
	scopeResourceId := models.ParsedResourceId{
		Constants: map[string]models.ConstantDetails{},
		Segments: []models.ResourceIdSegment{
			{
				Type: models.ScopeSegment,
				Name: "scope",
			},
		},
	}

	input := map[string]resourceUriMetadata{
		"/{scope}": {
			resourceIdName: nil,
			resourceId:     &scopeResourceId,
			uriSuffix:      nil,
		},
	}
	expectedNamesToIds := map[string]models.ParsedResourceId{
		"ScopeId": scopeResourceId,
	}
	expectedUrisToNames := map[string]string{
		"/{scope}": "ScopeId",
	}

	actualNamesToIds, actualUrisToNames, err := determineNamesForResourceIds(input)
	if err != nil {
		t.Fatalf("error: %+v", err)
		return
	}

	if !reflect.DeepEqual(expectedNamesToIds, *actualNamesToIds) {
		t.Fatalf("expected namesToIds to be %+v but got %+v", expectedNamesToIds, *actualNamesToIds)
	}

	if !reflect.DeepEqual(expectedUrisToNames, *actualUrisToNames) {
		t.Fatalf("expected urisToNames to be %+v but got %+v", expectedUrisToNames, *actualUrisToNames)
	}
}

func TestResourceIDNamingContainingAConstant(t *testing.T) {
	dnsResourceId := models.ParsedResourceId{
		Constants: map[string]models.ConstantDetails{
			"DnsRecordType": {
				FieldType: models.StringConstant,
				Values: map[string]string{
					"A":    "A",
					"AAAA": "AAAA",
				},
			},
		},
		Segments: []models.ResourceIdSegment{
			{
				Type:       models.StaticSegment,
				FixedValue: strPtr("subscriptions"),
				Name:       "subscriptions",
			},
			{
				Name: "subscriptionId",
				Type: models.SubscriptionIdSegment,
			},
			{
				Type:       models.StaticSegment,
				FixedValue: strPtr("resourceGroups"),
				Name:       "resourceGroups",
			},
			{
				Name: "resourceGroupName",
				Type: models.ResourceGroupSegment,
			},
			{
				Type:       models.StaticSegment,
				FixedValue: strPtr("providers"),
				Name:       "providers",
			},
			{
				Type:       models.ResourceProviderSegment,
				FixedValue: strPtr("Microsoft.Network"),
				Name:       "Microsoft.Network",
			},
			{
				Type:              models.ConstantSegment,
				Name:              "recordType",
				ConstantReference: strPtr("DnsRecordType"),
			},
			{
				Name: "recordName",
				Type: models.UserSpecifiedSegment,
			},
		},
	}

	input := map[string]resourceUriMetadata{
		"/subscriptions/{subscriptionId}/resourceGroups/{resourceGroupName}/providers/Microsoft.Network/{recordType}/{recordName}": {
			resourceIdName: nil,
			resourceId:     &dnsResourceId,
			uriSuffix:      nil,
		},
	}
	expectedNamesToIds := map[string]models.ParsedResourceId{
		"RecordTypeId": dnsResourceId,
	}
	expectedUrisToNames := map[string]string{
		"/subscriptions/{subscriptionId}/resourceGroups/{resourceGroupName}/providers/Microsoft.Network/{recordType}/{recordName}": "RecordTypeId",
	}

	actualNamesToIds, actualUrisToNames, err := determineNamesForResourceIds(input)
	if err != nil {
		t.Fatalf("error: %+v", err)
		return
	}

	if !reflect.DeepEqual(expectedNamesToIds, *actualNamesToIds) {
		t.Fatalf("expected namesToIds to be %+v but got %+v", expectedNamesToIds, *actualNamesToIds)
	}

	if !reflect.DeepEqual(expectedUrisToNames, *actualUrisToNames) {
		t.Fatalf("expected urisToNames to be %+v but got %+v", expectedUrisToNames, *actualUrisToNames)
	}
}

func TestResourceIDNamingContainingAConstantAndSuffix(t *testing.T) {
	dnsResourceId := models.ParsedResourceId{
		Constants: map[string]models.ConstantDetails{
			"DnsRecordType": {
				FieldType: models.StringConstant,
				Values: map[string]string{
					"A":    "A",
					"AAAA": "AAAA",
				},
			},
		},
		Segments: []models.ResourceIdSegment{
			{
				Type:       models.StaticSegment,
				FixedValue: strPtr("subscriptions"),
				Name:       "subscriptions",
			},
			{
				Name: "subscriptionId",
				Type: models.SubscriptionIdSegment,
			},
			{
				Type:       models.StaticSegment,
				FixedValue: strPtr("resourceGroups"),
				Name:       "resourceGroups",
			},
			{
				Name: "resourceGroupName",
				Type: models.ResourceGroupSegment,
			},
			{
				Type:       models.StaticSegment,
				FixedValue: strPtr("providers"),
				Name:       "providers",
			},
			{
				Type:       models.ResourceProviderSegment,
				FixedValue: strPtr("Microsoft.Network"),
				Name:       "Microsoft.Network",
			},
			{
				Type:              models.ConstantSegment,
				Name:              "recordType",
				ConstantReference: strPtr("DnsRecordType"),
			},
			{
				Name: "recordName",
				Type: models.UserSpecifiedSegment,
			},
		},
	}

	input := map[string]resourceUriMetadata{
		"/subscriptions/{subscriptionId}/resourceGroups/{resourceGroupName}/providers/Microsoft.Network/{recordType}/{recordName}/forceUpdate": {
			resourceIdName: nil,
			resourceId:     &dnsResourceId,
			uriSuffix:      strPtr("/forceUpdate"),
		},
		"/subscriptions/{subscriptionId}/resourceGroups/{resourceGroupName}/providers/Microsoft.Network/{recordType}/{recordName}": {
			resourceIdName: nil,
			resourceId:     &dnsResourceId,
			uriSuffix:      nil,
		},
	}
	expectedNamesToIds := map[string]models.ParsedResourceId{
		"RecordTypeId": dnsResourceId,
	}
	expectedUrisToNames := map[string]string{
		"/subscriptions/{subscriptionId}/resourceGroups/{resourceGroupName}/providers/Microsoft.Network/{recordType}/{recordName}": "RecordTypeId",
	}

	actualNamesToIds, actualUrisToNames, err := determineNamesForResourceIds(input)
	if err != nil {
		t.Fatalf("error: %+v", err)
		return
	}

	if !reflect.DeepEqual(expectedNamesToIds, *actualNamesToIds) {
		t.Fatalf("expected namesToIds to be %+v but got %+v", expectedNamesToIds, *actualNamesToIds)
	}

	if !reflect.DeepEqual(expectedUrisToNames, *actualUrisToNames) {
		t.Fatalf("expected urisToNames to be %+v but got %+v", expectedUrisToNames, *actualUrisToNames)
	}
}

func TestResourceIdNamingTopLevelResourceId(t *testing.T) {
	input := map[string]resourceUriMetadata{
		"/subscriptions/{subscriptionId}/resourceGroups/{resourceGroupName}/providers/Microsoft.Compute/virtualMachines/{virtualMachineName}": {
			resourceIdName: nil,
			resourceId:     &virtualMachineResourceId,
			uriSuffix:      nil,
		},
	}
	expectedNamesToIds := map[string]models.ParsedResourceId{
		"VirtualMachineId": virtualMachineResourceId,
	}
	expectedUrisToNames := map[string]string{
		"/subscriptions/{subscriptionId}/resourceGroups/{resourceGroupName}/providers/Microsoft.Compute/virtualMachines/{virtualMachineName}": "VirtualMachineId",
	}

	actualNamesToIds, actualUrisToNames, err := determineNamesForResourceIds(input)
	if err != nil {
		t.Fatalf("error: %+v", err)
		return
	}

	if !reflect.DeepEqual(expectedNamesToIds, *actualNamesToIds) {
		t.Fatalf("expected namesToIds to be %+v but got %+v", expectedNamesToIds, *actualNamesToIds)
	}

	if !reflect.DeepEqual(expectedUrisToNames, *actualUrisToNames) {
		t.Fatalf("expected urisToNames to be %+v but got %+v", expectedUrisToNames, *actualUrisToNames)
	}
}

func TestResourceIdNamingTopLevelAndNestedResourceId(t *testing.T) {
	input := map[string]resourceUriMetadata{
		"/subscriptions/{subscriptionId}/resourceGroups/{resourceGroupName}/providers/Microsoft.Compute/virtualMachines/{virtualMachineName}": {
			resourceIdName: nil,
			resourceId:     &virtualMachineResourceId,
			uriSuffix:      nil,
		},
		"/subscriptions/{subscriptionId}/resourceGroups/{resourceGroupName}/providers/Microsoft.Compute/virtualMachines/{virtualMachineName}/extensions/{extensionName}": {
			resourceIdName: nil,
			resourceId:     &virtualMachineExtensionResourceId,
			uriSuffix:      nil,
		},
	}
	expectedNamesToIds := map[string]models.ParsedResourceId{
		"VirtualMachineId": virtualMachineResourceId,
		"ExtensionId":      virtualMachineExtensionResourceId,
	}
	expectedUrisToNames := map[string]string{
		"/subscriptions/{subscriptionId}/resourceGroups/{resourceGroupName}/providers/Microsoft.Compute/virtualMachines/{virtualMachineName}":                            "VirtualMachineId",
		"/subscriptions/{subscriptionId}/resourceGroups/{resourceGroupName}/providers/Microsoft.Compute/virtualMachines/{virtualMachineName}/extensions/{extensionName}": "ExtensionId",
	}

	actualNamesToIds, actualUrisToNames, err := determineNamesForResourceIds(input)
	if err != nil {
		t.Fatalf("error: %+v", err)
		return
	}

	if !reflect.DeepEqual(expectedNamesToIds, *actualNamesToIds) {
		t.Fatalf("expected namesToIds to be %+v but got %+v", expectedNamesToIds, *actualNamesToIds)
	}

	if !reflect.DeepEqual(expectedUrisToNames, *actualUrisToNames) {
		t.Fatalf("expected urisToNames to be %+v but got %+v", expectedUrisToNames, *actualUrisToNames)
	}
}

func TestResourceIdNamingNestedResourceId(t *testing.T) {
	input := map[string]resourceUriMetadata{
		"/subscriptions/{subscriptionId}/resourceGroups/{resourceGroupName}/providers/Microsoft.Compute/virtualMachines/{virtualMachineName}/extensions/{extensionName}": {
			resourceIdName: nil,
			resourceId:     &virtualMachineExtensionResourceId,
			uriSuffix:      nil,
		},
	}
	expectedNamesToIds := map[string]models.ParsedResourceId{
		"ExtensionId": virtualMachineExtensionResourceId,
	}
	expectedUrisToNames := map[string]string{
		"/subscriptions/{subscriptionId}/resourceGroups/{resourceGroupName}/providers/Microsoft.Compute/virtualMachines/{virtualMachineName}/extensions/{extensionName}": "ExtensionId",
	}

	actualNamesToIds, actualUrisToNames, err := determineNamesForResourceIds(input)
	if err != nil {
		t.Fatalf("error: %+v", err)
		return
	}

	if !reflect.DeepEqual(expectedNamesToIds, *actualNamesToIds) {
		t.Fatalf("expected namesToIds to be %+v but got %+v", expectedNamesToIds, *actualNamesToIds)
	}

	if !reflect.DeepEqual(expectedUrisToNames, *actualUrisToNames) {
		t.Fatalf("expected urisToNames to be %+v but got %+v", expectedUrisToNames, *actualUrisToNames)
	}
}

func TestResourceIdNamingResourceUnderScope(t *testing.T) {
	input := map[string]resourceUriMetadata{
		"/{scope}/providers/Microsoft.Monitor/extensions/{extensionName}": {
			resourceIdName: nil,
			resourceId:     &scopedMonitorResourceId,
			uriSuffix:      nil,
		},
	}
	expectedNamesToIds := map[string]models.ParsedResourceId{
		"ScopedExtensionId": scopedMonitorResourceId,
	}
	expectedUrisToNames := map[string]string{
		"/{scope}/providers/Microsoft.Monitor/extensions/{extensionName}": "ScopedExtensionId",
	}

	actualNamesToIds, actualUrisToNames, err := determineNamesForResourceIds(input)
	if err != nil {
		t.Fatalf("error: %+v", err)
		return
	}

	if !reflect.DeepEqual(expectedNamesToIds, *actualNamesToIds) {
		t.Fatalf("expected namesToIds to be %+v but got %+v", expectedNamesToIds, *actualNamesToIds)
	}

	if !reflect.DeepEqual(expectedUrisToNames, *actualUrisToNames) {
		t.Fatalf("expected urisToNames to be %+v but got %+v", expectedUrisToNames, *actualUrisToNames)
	}
}

func TestResourceIdNamingConflictingTwoLevels(t *testing.T) {
	input := map[string]resourceUriMetadata{
		"/subscriptions/{subscriptionId}/resourceGroups/{resourceGroupName}/providers/Microsoft.Network/extensions/{extensionName}": {
			resourceIdName: nil,
			resourceId:     &virtualNetworkExtensionResourceId,
			uriSuffix:      nil,
		},
		"/subscriptions/{subscriptionId}/resourceGroups/{resourceGroupName}/providers/Microsoft.Compute/virtualMachines/{virtualMachineName}/extensions/{extensionName}": {
			resourceIdName: nil,
			resourceId:     &virtualMachineExtensionResourceId,
			uriSuffix:      nil,
		},
	}
	expectedNamesToIds := map[string]models.ParsedResourceId{
		"VirtualMachineExtensionId": virtualMachineExtensionResourceId,
		"ExtensionId":               virtualNetworkExtensionResourceId,
	}
	expectedUrisToNames := map[string]string{
		"/subscriptions/{subscriptionId}/resourceGroups/{resourceGroupName}/providers/Microsoft.Compute/virtualMachines/{virtualMachineName}/extensions/{extensionName}": "VirtualMachineExtensionId",
		"/subscriptions/{subscriptionId}/resourceGroups/{resourceGroupName}/providers/Microsoft.Network/extensions/{extensionName}":                                      "ExtensionId",
	}

	actualNamesToIds, actualUrisToNames, err := determineNamesForResourceIds(input)
	if err != nil {
		t.Fatalf("error: %+v", err)
		return
	}

	if !reflect.DeepEqual(expectedNamesToIds, *actualNamesToIds) {
		t.Fatalf("expected namesToIds to be:\n\n%+v\nbut got:\n\n%+v", expectedNamesToIds, *actualNamesToIds)
	}

	if !reflect.DeepEqual(expectedUrisToNames, *actualUrisToNames) {
		t.Fatalf("expected urisToNames to be\n\n%+v\nbut got:\n\n%+v", expectedUrisToNames, *actualUrisToNames)
	}
}

func TestResourceIdNamingConflictingMultipleLevels(t *testing.T) {
	workerPoolInstanceResourceId := models.ParsedResourceId{
		Constants: map[string]models.ConstantDetails{},
		Segments: []models.ResourceIdSegment{
			{
				Type:       models.StaticSegment,
				FixedValue: strPtr("subscriptions"),
				Name:       "subscriptions",
			},
			{
				Name: "subscriptionId",
				Type: models.SubscriptionIdSegment,
			},
			{
				Type:       models.StaticSegment,
				FixedValue: strPtr("resourceGroups"),
				Name:       "resourceGroups",
			},
			{
				Name: "resourceGroupName",
				Type: models.ResourceGroupSegment,
			},
			{
				Type:       models.StaticSegment,
				FixedValue: strPtr("providers"),
				Name:       "providers",
			},
			{
				Type:       models.ResourceProviderSegment,
				FixedValue: strPtr("Microsoft.Web"),
				Name:       "Microsoft.Web",
			},
			{
				Type:       models.StaticSegment,
				FixedValue: strPtr("hostingEnvironments"),
				Name:       "hostingEnvironments",
			},
			{
				Name: "name",
				Type: models.UserSpecifiedSegment,
			},
			{
				Type:       models.StaticSegment,
				FixedValue: strPtr("workerPools"),
				Name:       "workerPools",
			},
			{
				Name: "workerPoolName",
				Type: models.UserSpecifiedSegment,
			},
			{
				Type:       models.StaticSegment,
				FixedValue: strPtr("instances"),
				Name:       "instances",
			},
			{
				Name: "instance",
				Type: models.UserSpecifiedSegment,
			},
		},
	}
	multiRolePoolInstanceResourceId := models.ParsedResourceId{
		Constants: map[string]models.ConstantDetails{},
		Segments: []models.ResourceIdSegment{
			{
				Type:       models.StaticSegment,
				FixedValue: strPtr("subscriptions"),
				Name:       "subscriptions",
			},
			{
				Name: "subscriptionId",
				Type: models.SubscriptionIdSegment,
			},
			{
				Type:       models.StaticSegment,
				FixedValue: strPtr("resourceGroups"),
				Name:       "resourceGroups",
			},
			{
				Name: "resourceGroupName",
				Type: models.ResourceGroupSegment,
			},
			{
				Type:       models.StaticSegment,
				FixedValue: strPtr("providers"),
				Name:       "providers",
			},
			{
				Type:       models.ResourceProviderSegment,
				FixedValue: strPtr("Microsoft.Web"),
				Name:       "Microsoft.Web",
			},
			{
				Type:       models.StaticSegment,
				FixedValue: strPtr("hostingEnvironments"),
				Name:       "hostingEnvironments",
			},
			{
				Name: "name",
				Type: models.UserSpecifiedSegment,
			},
			{
				Type:       models.StaticSegment,
				FixedValue: strPtr("multiRolePools"),
				Name:       "multiRolePools",
			},
			{
				Type:       models.StaticSegment,
				FixedValue: strPtr("default"),
				Name:       "default",
			},
			{
				Type:       models.StaticSegment,
				FixedValue: strPtr("instances"),
				Name:       "instances",
			},
			{
				Name: "instance",
				Type: models.UserSpecifiedSegment,
			},
		},
	}
	slotInstanceProcessModuleResourceId := models.ParsedResourceId{
		Constants: map[string]models.ConstantDetails{},
		Segments: []models.ResourceIdSegment{
			{
				Type:       models.StaticSegment,
				FixedValue: strPtr("subscriptions"),
				Name:       "subscriptions",
			},
			{
				Name: "subscriptionId",
				Type: models.SubscriptionIdSegment,
			},
			{
				Type:       models.StaticSegment,
				FixedValue: strPtr("resourceGroups"),
				Name:       "resourceGroups",
			},
			{
				Name: "resourceGroupName",
				Type: models.ResourceGroupSegment,
			},
			{
				Type:       models.StaticSegment,
				FixedValue: strPtr("providers"),
				Name:       "providers",
			},
			{
				Type:       models.ResourceProviderSegment,
				FixedValue: strPtr("Microsoft.Web"),
				Name:       "Microsoft.Web",
			},
			{
				Type:       models.StaticSegment,
				FixedValue: strPtr("sites"),
				Name:       "sites",
			},
			{
				Name: "name",
				Type: models.UserSpecifiedSegment,
			},
			{
				Type:       models.StaticSegment,
				FixedValue: strPtr("slots"),
				Name:       "slots",
			},
			{
				Name: "slot",
				Type: models.UserSpecifiedSegment,
			},
			{
				Type:       models.StaticSegment,
				FixedValue: strPtr("instances"),
				Name:       "instances",
			},
			{
				Name: "instanceId",
				Type: models.UserSpecifiedSegment,
			},
			{
				Type:       models.StaticSegment,
				FixedValue: strPtr("processes"),
				Name:       "processes",
			},
			{
				Name: "processId",
				Type: models.UserSpecifiedSegment,
			},
			{
				Type:       models.StaticSegment,
				FixedValue: strPtr("modules"),
				Name:       "modules",
			},
			{
				Name: "baseAddress",
				Type: models.UserSpecifiedSegment,
			},
		},
	}
	instanceProcessModuleResourceId := models.ParsedResourceId{
		Constants: map[string]models.ConstantDetails{},
		Segments: []models.ResourceIdSegment{
			{
				Type:       models.StaticSegment,
				FixedValue: strPtr("subscriptions"),
				Name:       "subscriptions",
			},
			{
				Name: "subscriptionId",
				Type: models.SubscriptionIdSegment,
			},
			{
				Type:       models.StaticSegment,
				FixedValue: strPtr("resourceGroups"),
				Name:       "resourceGroups",
			},
			{
				Name: "resourceGroupName",
				Type: models.ResourceGroupSegment,
			},
			{
				Type:       models.StaticSegment,
				FixedValue: strPtr("providers"),
				Name:       "providers",
			},
			{
				Type:       models.ResourceProviderSegment,
				FixedValue: strPtr("Microsoft.Web"),
				Name:       "Microsoft.Web",
			},
			{
				Type:       models.StaticSegment,
				FixedValue: strPtr("sites"),
				Name:       "sites",
			},
			{
				Name: "name",
				Type: models.UserSpecifiedSegment,
			},
			{
				Type:       models.StaticSegment,
				FixedValue: strPtr("instances"),
				Name:       "instances",
			},
			{
				Name: "instanceId",
				Type: models.UserSpecifiedSegment,
			},
			{
				Type:       models.StaticSegment,
				FixedValue: strPtr("processes"),
				Name:       "processes",
			},
			{
				Name: "processId",
				Type: models.UserSpecifiedSegment,
			},
			{
				Type:       models.StaticSegment,
				FixedValue: strPtr("modules"),
				Name:       "modules",
			},
			{
				Name: "baseAddress",
				Type: models.UserSpecifiedSegment,
			},
		},
	}

	input := map[string]resourceUriMetadata{
		"/subscriptions/{subscriptionId}/resourceGroups/{resourceGroupName}/providers/Microsoft.Web/hostingEnvironments/{name}/workerPools/{workerPoolName}/instances/{instance}": {
			resourceIdName: nil,
			resourceId:     &workerPoolInstanceResourceId,
			uriSuffix:      nil,
		},
		"/subscriptions/{subscriptionId}/resourceGroups/{resourceGroupName}/providers/Microsoft.Web/hostingEnvironments/{name}/multiRolePools/default/instances/{instance}": {
			resourceIdName: nil,
			resourceId:     &multiRolePoolInstanceResourceId,
			uriSuffix:      nil,
		},
		"/subscriptions/{subscriptionId}/resourceGroups/{resourceGroupName}/providers/Microsoft.Web/sites/{name}/slots/{slot}/instances/{instanceId}/processes/{processId}/modules/{baseAddress}": {
			resourceIdName: nil,
			resourceId:     &slotInstanceProcessModuleResourceId,
			uriSuffix:      nil,
		},
		"/subscriptions/{subscriptionId}/resourceGroups/{resourceGroupName}/providers/Microsoft.Web/sites/{name}/instances/{instanceId}/processes/{processId}/modules/{baseAddress}": {
			resourceIdName: nil,
			resourceId:     &instanceProcessModuleResourceId,
			uriSuffix:      nil,
		},
	}
	expectedNamesToIds := map[string]models.ParsedResourceId{
		"WorkerPoolInstanceId": workerPoolInstanceResourceId,
		"InstanceId":           multiRolePoolInstanceResourceId,
		"ProcessModuleId":      slotInstanceProcessModuleResourceId,
		"ModuleId":             instanceProcessModuleResourceId,
	}
	expectedUrisToNames := map[string]string{
		"/subscriptions/{subscriptionId}/resourceGroups/{resourceGroupName}/providers/Microsoft.Web/hostingEnvironments/{name}/workerPools/{workerPoolName}/instances/{instance}":                 "WorkerPoolInstanceId",
		"/subscriptions/{subscriptionId}/resourceGroups/{resourceGroupName}/providers/Microsoft.Web/hostingEnvironments/{name}/multiRolePools/default/instances/{instance}":                       "InstanceId",
		"/subscriptions/{subscriptionId}/resourceGroups/{resourceGroupName}/providers/Microsoft.Web/sites/{name}/slots/{slot}/instances/{instanceId}/processes/{processId}/modules/{baseAddress}": "ProcessModuleId",
		"/subscriptions/{subscriptionId}/resourceGroups/{resourceGroupName}/providers/Microsoft.Web/sites/{name}/instances/{instanceId}/processes/{processId}/modules/{baseAddress}":              "ModuleId",
	}

	actualNamesToIds, actualUrisToNames, err := determineNamesForResourceIds(input)
	if err != nil {
		t.Fatalf("error: %+v", err)
		return
	}

	if !reflect.DeepEqual(expectedNamesToIds, *actualNamesToIds) {
		t.Fatalf("expected namesToIds to be:\n\n%+v\n\nbut got:\n%+v", expectedNamesToIds, *actualNamesToIds)
	}

	if !reflect.DeepEqual(expectedUrisToNames, *actualUrisToNames) {
		t.Fatalf("expected urisToNames to be:\n\n%+v\n\nbut got:\n%+v", expectedUrisToNames, *actualUrisToNames)
	}
}

func TestResourceIdNamingSignalRId(t *testing.T) {
	input := map[string]resourceUriMetadata{
		"/subscriptions/{subscriptionId}/resourceGroups/{resourceGroupName}/providers/Microsoft.SignalRService/SignalR/{resourceName}": {
			resourceIdName: nil,
			resourceId:     &signalRResourceId,
			uriSuffix:      nil,
		},
	}
	expectedNamesToIds := map[string]models.ParsedResourceId{
		"SignalRId": signalRResourceId,
	}
	expectedUrisToNames := map[string]string{
		"/subscriptions/{subscriptionId}/resourceGroups/{resourceGroupName}/providers/Microsoft.SignalRService/SignalR/{resourceName}": "SignalRId",
	}

	actualNamesToIds, actualUrisToNames, err := determineNamesForResourceIds(input)
	if err != nil {
		t.Fatalf("error: %+v", err)
		return
	}

	if !reflect.DeepEqual(expectedNamesToIds, *actualNamesToIds) {
		t.Fatalf("expected namesToIds to be %+v but got %+v", expectedNamesToIds, *actualNamesToIds)
	}

	if !reflect.DeepEqual(expectedUrisToNames, *actualUrisToNames) {
		t.Fatalf("expected urisToNames to be %+v but got %+v", expectedUrisToNames, *actualUrisToNames)
	}
}

func TestResourceIdNamingTrafficManagerEndpoint(t *testing.T) {
	input := map[string]resourceUriMetadata{
		"/subscriptions/{subscriptionId}/resourceGroups/{resourceGroupName}/providers/Microsoft.Network/trafficManagerProfiles/{profileName}/{endpointType}/{endpointName}": {
			resourceIdName: nil,
			resourceId:     &trafficManagerProfileResourceId,
			uriSuffix:      nil,
		},
	}
	expectedNamesToIds := map[string]models.ParsedResourceId{
		"EndpointTypeId": trafficManagerProfileResourceId,
	}
	expectedUrisToNames := map[string]string{
		"/subscriptions/{subscriptionId}/resourceGroups/{resourceGroupName}/providers/Microsoft.Network/trafficManagerProfiles/{profileName}/{endpointType}/{endpointName}": "EndpointTypeId",
	}

	actualNamesToIds, actualUrisToNames, err := determineNamesForResourceIds(input)
	if err != nil {
		t.Fatalf("error: %+v", err)
		return
	}

	if !reflect.DeepEqual(expectedNamesToIds, *actualNamesToIds) {
		t.Fatalf("expected namesToIds to be %+v but got %+v", expectedNamesToIds, *actualNamesToIds)
	}

	if !reflect.DeepEqual(expectedUrisToNames, *actualUrisToNames) {
		t.Fatalf("expected urisToNames to be %+v but got %+v", expectedUrisToNames, *actualUrisToNames)
	}
}

func TestResourceIDNamingRedisPatchSchedulesId(t *testing.T) {
	input := map[string]resourceUriMetadata{
		"/subscriptions/{subscriptionId}/resourceGroups/{resourceGroupName}/providers/Microsoft.Cache/redis/{name}/patchSchedules/{default}": {
			resourceIdName: nil,
			resourceId:     &redisPatchSchedulesResourceId,
			uriSuffix:      nil,
		},
	}
	expectedNamesToIds := map[string]models.ParsedResourceId{
		"DefaultId": redisPatchSchedulesResourceId,
	}
	expectedUrisToNames := map[string]string{
<<<<<<< HEAD
		"/subscriptions/{subscriptionId}/resourceGroups/{resourceGroupName}/providers/Microsoft.Cache/redis/{name}/patchSchedules/defaultName": "DefaultId",
=======
		"/subscriptions/{subscriptionId}/resourceGroups/{resourceGroupName}/providers/Microsoft.Cache/redis/{name}/patchSchedules/defaultName": "PatchScheduleId",
>>>>>>> 7a035d18
	}

	actualNamesToIds, actualUrisToNames, err := determineNamesForResourceIds(input)
	if err != nil {
		t.Fatalf("error: %+v", err)
		return
	}

	if !reflect.DeepEqual(expectedNamesToIds, *actualNamesToIds) {
		t.Fatalf("expected namesToIds to be %+v but got %+v", expectedNamesToIds, *actualNamesToIds)
	}

	if !reflect.DeepEqual(expectedUrisToNames, *actualUrisToNames) {
		t.Fatalf("expected urisToNames to be %+v but got %+v", expectedUrisToNames, *actualUrisToNames)
	}
}

func strPtr(in string) *string {
	return &in
}<|MERGE_RESOLUTION|>--- conflicted
+++ resolved
@@ -370,7 +370,6 @@
 	},
 }
 var redisPatchSchedulesResourceId = models.ParsedResourceId{
-<<<<<<< HEAD
 	Constants: map[string]models.ConstantDetails{
 		"Default": {
 			FieldType: models.StringConstant,
@@ -379,9 +378,6 @@
 			},
 		},
 	},
-=======
-	Constants: map[string]models.ConstantDetails{},
->>>>>>> 7a035d18
 	Segments: []models.ResourceIdSegment{
 		{
 			Type:       models.StaticSegment,
@@ -419,11 +415,7 @@
 		{
 			Type:       models.UserSpecifiedSegment,
 			FixedValue: strPtr("name"),
-<<<<<<< HEAD
 			Name:       "name",
-=======
-			Name:       "Name",
->>>>>>> 7a035d18
 		},
 		{
 			Type:       models.StaticSegment,
@@ -1430,7 +1422,7 @@
 	}
 }
 
-func TestResourceIDNamingRedisPatchSchedulesId(t *testing.T) {
+func TestResourceIDNamingRedisDefaultId(t *testing.T) {
 	input := map[string]resourceUriMetadata{
 		"/subscriptions/{subscriptionId}/resourceGroups/{resourceGroupName}/providers/Microsoft.Cache/redis/{name}/patchSchedules/{default}": {
 			resourceIdName: nil,
@@ -1442,11 +1434,7 @@
 		"DefaultId": redisPatchSchedulesResourceId,
 	}
 	expectedUrisToNames := map[string]string{
-<<<<<<< HEAD
 		"/subscriptions/{subscriptionId}/resourceGroups/{resourceGroupName}/providers/Microsoft.Cache/redis/{name}/patchSchedules/defaultName": "DefaultId",
-=======
-		"/subscriptions/{subscriptionId}/resourceGroups/{resourceGroupName}/providers/Microsoft.Cache/redis/{name}/patchSchedules/defaultName": "PatchScheduleId",
->>>>>>> 7a035d18
 	}
 
 	actualNamesToIds, actualUrisToNames, err := determineNamesForResourceIds(input)
