package repositories

import (
	"encoding/json"
	"fmt"
	"os"
	"path"
	"strings"

	"github.com/hashicorp/go-azure-helpers/lang/pointer"
	"github.com/hashicorp/pandora/tools/data-api/internal/repositories/models"
)

type ServicesRepository interface {
	GetByName(serviceName string, serviceType ServiceType) (*ServiceDetails, error)
	GetAll(serviceType ServiceType) (*[]ServiceDetails, error)
	ClearCache() error
}

var _ ServicesRepository = &ServicesRepositoryImpl{}

type ServicesRepositoryImpl struct {
	// directory is where the api definitions for all services exist - this is where the server will read from
	directory string

	// Service, Version and Resource definitions loaded and unmarshalled from the JSON API definitions
	services *map[string]ServiceDetails

	// serviceNames is a list containing the names of services which should be loaded
	// this allows the loading/parsing of a subset of services for faster iterations during development
	serviceNames *[]string
}

type ApiDefinition struct {
	// The name of the ApiDefinition, it forms part of the name of the JSON files that contain the definitions which are
	// loaded into the Data API
	name string

	// The type of definition e.g. Constant, Model, Operation, ResourceId
	definitionType string
}

func NewServicesRepository(directory string, serviceType ServiceType, serviceNames *[]string) ServicesRepository {
	// TODO we should implement some validation in here ensure that there aren't multiple API definitions for a Service
	// e.g. definitions for `Containers` under `handwritten` and under `resource-manager`
	// we probably want to save a map of map[ServiceName]FilePath for each serviceType to reduce the overhead of
	// iterating through the directories multiple times.
	return &ServicesRepositoryImpl{
		directory:    path.Join(directory, string(serviceType)),
		serviceNames: serviceNames,
	}
}

func (s *ServicesRepositoryImpl) ClearCache() error {
	// TODO This gets automatically run if a file has changed and when serve-watch is used
	// TODO this finds the files needed and loads it
	// TODO file watching
	s.services = nil

	return nil
}

func (s *ServicesRepositoryImpl) GetAll(serviceType ServiceType) (*[]ServiceDetails, error) {
	// GetAll calls GetByName for all the service names passed to the serve command, or for all the services available in the api definitions directory
	serviceDetails := make([]ServiceDetails, 0)

	// TODO add locking around this when reloading data/clearing cache so that it's only done once
	if s.services == nil {
		var err error
		services := s.serviceNames
		if services == nil {
			// this means we haven't passed any specific services to the serve command, so we get whatever is available in the api definitions directory
			services, err = listSubDirectories(s.directory)
			if err != nil {
				return nil, fmt.Errorf("retrieving list of services for %s: %+v", serviceType, err)
			}
		}

		if services != nil {
			for _, service := range *services {
				// loads the service definition locations
				serviceDetail, err := s.GetByName(service, serviceType)
				if err != nil {
					return nil, fmt.Errorf("retrieving service details for %s: %+v", service, err)
				}
				serviceDetails = append(serviceDetails, *serviceDetail)
			}
		}
		return &serviceDetails, nil
	}

	for _, details := range *s.services {
		serviceDetails = append(serviceDetails, details)
	}

	return &serviceDetails, nil
}

func (s *ServicesRepositoryImpl) GetByName(serviceName string, serviceType ServiceType) (*ServiceDetails, error) {
	// GetByName builds the ServiceDetails for a singular service by calling processing functions to build the
	// structs for the ServiceApiVersionDetails and ServiceApiVersionResourceDetails
	serviceDirectory := fmt.Sprintf("%s/%s", s.directory, serviceName)
	if _, err := os.Stat(serviceDirectory); os.IsNotExist(err) {
		return nil, fmt.Errorf("service %q does not exist: %+v", serviceName, err)
	}

	serviceDetails, err := s.ProcessServiceDefinitions(serviceName)
	if err != nil {
		return nil, fmt.Errorf("processing service definition for %s: %+v", serviceName, err)
	}

	services := make(map[string]ServiceDetails, 0)

	if s.services != nil {
		services = *s.services
	}

	services[serviceName] = *serviceDetails
	s.services = &services

	return serviceDetails, nil
}

func (s *ServicesRepositoryImpl) ProcessServiceDefinitions(serviceName string) (*ServiceDetails, error) {
	versions, err := listSubDirectories(fmt.Sprintf("%s/%s", s.directory, serviceName))
	if err != nil {
		return nil, fmt.Errorf("retrieving versions: %+v", err)
	}

	versionDefinitions := make(map[string]*ServiceApiVersionDetails, 0)

	if versions != nil {
		for _, version := range *versions {
			resources, err := listSubDirectories(fmt.Sprintf("%s/%s/%s", s.directory, serviceName, version))
			if err != nil {
				return nil, fmt.Errorf("retrieving resources for %s: %+v", version, err)
			}
			versionDetails, err := s.ProcessVersionDefinitions(serviceName, version, *resources)
			if err != nil {
				return nil, fmt.Errorf("processing version definitions for %s: %+v", version, err)
			}
			versionDefinitions[version] = versionDetails
		}
	}

	terraformDetails, err := s.ProcessTerraformDefinitions(serviceName)
	if err != nil {
		return nil, err
	}

	serviceDetails := &ServiceDetails{
		Name: serviceName,
		// TODO RP name needs to be stored in the api definitions
		// ResourceProvider: fmt.Sprintf("Microsoft.%s", serviceName),
		ApiVersions: versionDefinitions,
	}

	if terraformDetails != nil {
		serviceDetails.TerraformDetails = *terraformDetails
	}

	return serviceDetails, nil
}

func (s *ServicesRepositoryImpl) ProcessVersionDefinitions(serviceName string, version string, resources []string) (*ServiceApiVersionDetails, error) {
	versionDefinition := ServiceApiVersionDetails{
		Name:     version,
		Generate: true,
	}

	resourceDefinitions := make(map[string]*ServiceApiVersionResourceDetails, 0)

	for _, resource := range resources {
		resourceDetail, err := s.ProcessResourceDefinitions(serviceName, version, resource)
		if err != nil {
			return nil, fmt.Errorf("processing resource definition for %s: %+v", resource, err)
		}

		resourceDefinitions[resource] = resourceDetail
	}

	versionDefinition.Resources = resourceDefinitions

	return &versionDefinition, nil
}

func (s *ServicesRepositoryImpl) ProcessResourceDefinitions(serviceName string, version string, resource string) (*ServiceApiVersionResourceDetails, error) {
	resourceDefinition := ServiceApiVersionResourceDetails{}
	resourceSchema := ResourceSchema{}
	constants := make(map[string]ConstantDetails, 0)
	apiModels := make(map[string]ModelDetails)
	operations := make(map[string]ResourceOperations)
	resourceIds := make(map[string]ResourceIdDefinition)

	resourcePath := path.Join(s.directory, serviceName, version, resource)
	files, err := os.ReadDir(resourcePath)
	if err != nil {
		return nil, fmt.Errorf("retrieving definitions under %s: %+v", resourcePath, err)
	}

	// The order in which we load the API definitions is important since:
	// * Models can contain Constants
	// * Resource IDs can contain Constants
	// * Operations can reference Constants, Models and Resource IDs
	// ReadDir returns the list of files in the order stored on the file system which is alphabetical
	// We reorder the array such that Operation definitions get processed after Resource ID definitions

	definitionFiles := make([]ApiDefinition, 0)
	operationDefinitionFiles := make([]ApiDefinition, 0)

	for _, file := range files {
		if file.IsDir() {
			continue
		}
		definitionType, definitionName, err := getDefinitionInfo(file.Name())
		if err != nil {
			return nil, err
		}

		definition := ApiDefinition{
			name:           definitionName,
			definitionType: definitionType,
		}

		if strings.EqualFold(strings.ToLower(definitionType), "operation") {
			operationDefinitionFiles = append(operationDefinitionFiles, definition)
			continue
		}

		definitionFiles = append(definitionFiles, definition)
	}

	definitionFiles = append(definitionFiles, operationDefinitionFiles...)

	for _, file := range definitionFiles {
		definitionPath := path.Join(resourcePath, fmt.Sprintf("%s-%s", file.definitionType, file.name))
		if err != nil {
			return nil, err
		}

		// we lower case this comparison so that it's compatible with other OS e.g. Windows
		switch strings.ToLower(file.definitionType) {
		// Ordering here is important, all Constants need to be processed first, then all Models
		case "constant":
			constant, err := parseConstantFromFilePath(definitionPath)
			if err != nil {
				return nil, fmt.Errorf("processing constant %s: %+v", file.name, err)
			}

			constants[file.name] = pointer.From(constant)
		case "model":
			model, err := parseModelFromFilePath(definitionPath, constants)
			if err != nil {
				return nil, fmt.Errorf("processing model %s: %+v", file.name, err)
			}

			apiModels[file.name] = pointer.From(model)
		case "resourceid":
			resourceId, err := parseResourceIdFromFilePath(definitionPath, constants)
			if err != nil {
				return nil, fmt.Errorf("processing resource id %s: %+v", file.name, err)
			}

			resourceIds[file.name] = pointer.From(resourceId)
		case "operation":
			operationDetails, err := parseOperationFromFilePath(definitionPath)
			if err != nil {
				return nil, fmt.Errorf("processing operation %s: %+v", file.name, err)
			}

			operations[file.name] = pointer.From(operationDetails)
		}
	}

	resourceSchema.Constants = constants
	resourceSchema.Models = apiModels
	resourceSchema.ResourceIds = resourceIds
	resourceDefinition.Schema = resourceSchema
	resourceDefinition.Operations = operations

	return &resourceDefinition, nil
}

<<<<<<< HEAD
func (s *ServicesRepositoryImpl) ProcessTerraformDefinitions(serviceName string) (*TerraformDetails, error) {
	terraformDetails := TerraformDetails{
		Resources:   make(map[string]TerraformResourceDetails),
		DataSources: make(map[string]TerraformDataSourceDetails),
	}
	path := fmt.Sprintf("%s/%s/Terraform", s.directory, serviceName)
	files, err := os.ReadDir(path)
	if err != nil {
		if strings.Contains(err.Error(), "no such file or directory") {
			return nil, nil
		}
		return nil, fmt.Errorf("retrieving definitions under %s: %+v", path, err)
	}

	for _, file := range files {
		if file.IsDir() {
			continue
		}

		definitionName, definitionType, err := getTerraformDefinitionInfo(file.Name())
		if err != nil {
			return nil, err
		}

		// todo do we have to do the same for DataSources?
		if _, ok := terraformDetails.Resources[definitionName]; !ok {
			terraformDetails.Resources[definitionName] = TerraformResourceDetails{
				ResourceName: definitionName,
			}
		}
		resource := terraformDetails.Resources[definitionName]

		// we lower case these so that it's compatible with other OS e.g. Windows
		switch strings.ToLower(definitionType) {
		case "resource":
			if resource, err = parseTerraformDefinitionResourceFromFilePath(path, file, resource); err != nil {
				return nil, err
			}

		case "resource-mappings":
			resource.Mappings, err = parseTerraformDefinitionResourceMappingsFromFilePath(path, file)
			if err != nil {
				return nil, err
			}

		case "resource-schema":
			resource.SchemaModels, err = parseTerraformDefinitionResourceSchemaFromFilePath(path, file)
			if err != nil {
				return nil, err
			}

		case "resource-tests":
			resource.Tests, err = parseTerraformDefinitionResourceTestsFromFilePath(path, file)
			if err != nil {
				return nil, err
			}
		}

		terraformDetails.Resources[definitionName] = resource
	}

	return &terraformDetails, nil
}

func parseTerraformDefinitionResourceFromFilePath(resourcePath string, file os.DirEntry, definition TerraformResourceDetails) (TerraformResourceDetails, error) {
	contents, err := loadJson(path.Join(resourcePath, file.Name()))
	if err != nil {
		return definition, err
	}

	var resourceDefinition models.TerraformResourceDefinition

	if err := json.Unmarshal(*contents, &resourceDefinition); err != nil {
		return definition, fmt.Errorf("unmarshaling Terraform Resource Definition")
	}

	definition.DisplayName = resourceDefinition.DisplayName
	definition.GenerateModel = resourceDefinition.GenerateModel
	definition.GenerateIdValidation = resourceDefinition.GenerateIdValidationFunction
	definition.GenerateSchema = resourceDefinition.GenerateSchema
	definition.ApiVersion = resourceDefinition.ApiVersion
	definition.Generate = resourceDefinition.Generate
	definition.ResourceIdName = resourceDefinition.ResourceIdName

	definition.CreateMethod = MethodDefinition{
		Generate:         resourceDefinition.CreateMethod.Generate,
		MethodName:       resourceDefinition.CreateMethod.Name,
		TimeoutInMinutes: resourceDefinition.CreateMethod.TimeoutInMinutes,
	}

	definition.ReadMethod = MethodDefinition{
		Generate:         resourceDefinition.ReadMethod.Generate,
		MethodName:       resourceDefinition.ReadMethod.Name,
		TimeoutInMinutes: resourceDefinition.ReadMethod.TimeoutInMinutes,
	}

	definition.DeleteMethod = MethodDefinition{
		Generate:         resourceDefinition.DeleteMethod.Generate,
		MethodName:       resourceDefinition.DeleteMethod.Name,
		TimeoutInMinutes: resourceDefinition.DeleteMethod.TimeoutInMinutes,
	}

	if resourceDefinition.UpdateMethod != nil {
		definition.UpdateMethod = &MethodDefinition{
			Generate:         resourceDefinition.UpdateMethod.Generate,
			MethodName:       resourceDefinition.UpdateMethod.Name,
			TimeoutInMinutes: resourceDefinition.UpdateMethod.TimeoutInMinutes,
		}
	}

	// todo the following are missing from the current information available
	// TerraformResourceDetails{
	//	Documentation:  ResourceDocumentationDefinition{},
	//	Resource:       "",
	// }

	return definition, nil
}

func parseTerraformDefinitionResourceMappingsFromFilePath(resourcePath string, file os.DirEntry) (MappingDefinition, error) {
	var mappings MappingDefinition
	contents, err := loadJson(path.Join(resourcePath, file.Name()))
	if err != nil {
		return mappings, err
	}

	var resourceMapping models.TerraformMappingDefinition

	if err := json.Unmarshal(*contents, &resourceMapping); err != nil {
		return mappings, fmt.Errorf("unmarshaling Terraform Resource Mapping")
	}

	if resourceMapping.ResourceIdMappings != nil {
		resourceIds := make([]ResourceIdMappingDefinition, 0)
		for _, id := range *resourceMapping.ResourceIdMappings {
			resourceIds = append(resourceIds, ResourceIdMappingDefinition{
				SchemaFieldName:    id.SchemaFieldName,
				SegmentName:        id.SegmentName,
				ParsedFromParentID: id.ParsedFromParentId,
			})
		}

		mappings.ResourceId = resourceIds
	}

	if resourceMapping.FieldMappings != nil {
		fields := make([]FieldMappingDefinition, 0)
		for _, fieldMapping := range *resourceMapping.FieldMappings {
			field := FieldMappingDefinition{
				Type: MappingDefinitionType(fieldMapping.Type),
			}

			if fieldMapping.DirectAssignment != nil {
				field.DirectAssignment = &FieldMappingDirectAssignmentDefinition{
					SchemaModelName: fieldMapping.DirectAssignment.SchemaModelName,
					SchemaFieldPath: fieldMapping.DirectAssignment.SchemaFieldPath,
					SdkModelName:    fieldMapping.DirectAssignment.SdkModelName,
					SdkFieldPath:    fieldMapping.DirectAssignment.SdkFieldPath,
				}
			}

			if fieldMapping.ModelToModel != nil {
				field.ModelToModel = &FieldMappingModelToModelDefinition{
					SchemaModelName: fieldMapping.ModelToModel.SchemaModelName,
					SdkModelName:    fieldMapping.ModelToModel.SdkModelName,
					SdkFieldName:    fieldMapping.ModelToModel.SdkFieldName,
				}
			}

			if fieldMapping.Manual != nil {
				field.Manual = &FieldManualMappingDefinition{
					MethodName: fieldMapping.Manual.MethodName,
				}
			}

			fields = append(fields, field)
		}
		mappings.Fields = fields
	}

	if resourceMapping.ModelToModelMappings != nil {
		modelToModels := make([]ModelToModelMappingDefinition, 0)
		for _, modelToModelMapping := range *resourceMapping.ModelToModelMappings {
			modelToModels = append(modelToModels, ModelToModelMappingDefinition{
				SchemaModelName: modelToModelMapping.SchemaModelName,
				SdkModelName:    modelToModelMapping.SdkModelName,
			})
		}
	}

	return mappings, nil
}

func parseTerraformDefinitionResourceSchemaFromFilePath(resourcePath string, file os.DirEntry) (map[string]TerraformSchemaModelDefinition, error) {
	schemaModelDefinition := make(map[string]TerraformSchemaModelDefinition)
	contents, err := loadJson(path.Join(resourcePath, file.Name()))
	if err != nil {
		return schemaModelDefinition, err
	}

	var schemaModel models.TerraformSchemaModel

	if err := json.Unmarshal(*contents, &schemaModel); err != nil {
		return schemaModelDefinition, fmt.Errorf("unmarshaling Terraform Resource Schema %+v", err)
	}

	fields := make(map[string]TerraformSchemaFieldDefinition)
	for _, field := range schemaModel.Fields {
		fieldDefinition := TerraformSchemaFieldDefinition{
			ObjectDefinition: terraformSchemaFieldObjectDefinitionFromField(field.ObjectDefinition),
			Computed:         pointer.From(field.Computed),
			ForceNew:         pointer.From(field.ForceNew),
			HclName:          field.HclName,
			Optional:         pointer.From(field.Optional),
			Required:         pointer.From(field.Required),
		}

		if field.Validation != nil {
			fieldDefinition.Validation = &TerraformSchemaValidationDefinition{
				Type: TerraformSchemaValidationType(field.Validation.Type),
			}

			if field.Validation.PossibleValues != nil {
				fieldDefinition.Validation.PossibleValues = &TerraformSchemaValidationPossibleValuesDefinition{
					Type:   fieldDefinition.Validation.PossibleValues.Type,
					Values: fieldDefinition.Validation.PossibleValues.Values,
				}
			}
		}

		if field.Documentation != nil {
			fieldDefinition.Documentation = TerraformSchemaDocumentationDefinition{
				Markdown: field.Documentation.Markdown,
			}
		}

		fields[field.Name] = fieldDefinition
	}

	// todo do we take the file name and strip it of these pieces or is this information somewhere else
	// the v1 data api has this value as `LoadTestResourceSchema` which is the filename (LoadTest-Resource-Schema.json) with the following stripped
	modelDefinitionName := strings.Replace(strings.Replace(file.Name(), "-", "", -1), ".json", "", -1)

	schemaModelDefinition[modelDefinitionName] = TerraformSchemaModelDefinition{
		Fields: fields,
	}

	return schemaModelDefinition, nil
}

func parseTerraformDefinitionResourceTestsFromFilePath(resourcePath string, file os.DirEntry) (TerraformResourceTestsDefinition, error) {
	contents, err := loadJson(path.Join(resourcePath, file.Name()))
	if err != nil {
		return TerraformResourceTestsDefinition{}, err
	}

	var testConfig models.TerraformResourceTestConfig
	if err := json.Unmarshal(*contents, &testConfig); err != nil {
		return TerraformResourceTestsDefinition{}, fmt.Errorf("unmarshaling Terraform Resource Tests %+v", err)
	}

	testDefinition := TerraformResourceTestsDefinition{
		BasicConfiguration:          testConfig.BasicConfig,
		RequiresImportConfiguration: testConfig.RequiresImport,
		CompleteConfiguration:       testConfig.CompleteConfig,
		TemplateConfiguration:       testConfig.TemplateConfig,
		Generate:                    testConfig.Generate,
		OtherTests:                  testConfig.OtherTests,
	}

	return testDefinition, nil
}

func terraformSchemaFieldObjectDefinitionFromField(input models.TerraformSchemaObjectDefinition) TerraformSchemaFieldObjectDefinition {
	objectDefinition := TerraformSchemaFieldObjectDefinition{
		ReferenceName: input.ReferenceName,
		Type:          TerraformSchemaFieldType(input.Type),
	}

	if input.NestedItem != nil {
		nestedObject := terraformSchemaFieldObjectDefinitionFromField(*input.NestedItem)
		objectDefinition.NestedObject = &nestedObject
	}

	return objectDefinition
=======
func parseConstantFromFilePath(filePath string) (*ConstantDetails, error) {
	var constant models.Constant

	contents, err := loadJson(fmt.Sprintf(filePath))
	if err != nil {
		return nil, err
	}

	if err := json.Unmarshal(*contents, &constant); err != nil {
		return nil, fmt.Errorf("unmarshaling %q: %+v", filePath, err)
	}

	values := make(map[string]string, 0)

	for _, value := range constant.Values {
		values[value.Key] = value.Value
	}

	constantType, err := mapConstantFieldType(constant.Type)
	if err != nil {
		return nil, err
	}

	return &ConstantDetails{
		Type:   pointer.From(constantType),
		Values: values,
	}, nil
}

func parseModelFromFilePath(filePath string, constants map[string]ConstantDetails) (*ModelDetails, error) {
	var model models.Model

	contents, err := loadJson(filePath)
	if err != nil {
		return nil, err
	}

	if err := json.Unmarshal(*contents, &model); err != nil {
		return nil, fmt.Errorf("unmarshaling %q: %+v", filePath, err)
	}

	typeHintIn := ""
	fieldDetails := make(map[string]FieldDetails)
	for _, field := range model.Fields {
		fieldDetail := FieldDetails{
			IsTypeHint: field.ContainsDiscriminatedTypeValue,
			JsonName:   field.JsonName,
			Optional:   field.Optional,
			Required:   field.Required,
			// TODO remove Default attribute throughout the models since this isn't used at the moment
			//Default:          nil,
			// TODO exposed when other #3238 is merged
			//Description:      "",
			//ForceNew:         false,
		}

		objectDefinition, err := mapObjectDefinition(&field.ObjectDefinition)
		if err != nil {
			return nil, err
		}
		fieldDetail.ObjectDefinition = pointer.From(objectDefinition)

		if field.ContainsDiscriminatedTypeValue {
			if model.DiscriminatedTypeValue == nil || model.DiscriminatedParentModelName == nil {
				return nil, fmt.Errorf("missing discriminated type value and parent model name for field %q which is a type hint ", field.Name)
			}
			if typeHintIn != "" {
				return nil, fmt.Errorf("a type hint field already exists for this model: existing: %q, new: %q", typeHintIn, field.Name)
			}
			typeHintIn = field.Name
		}

		if field.ObjectDefinition.DateFormat != nil {
			dateFormat, err := mapDateFormatType(*field.ObjectDefinition.DateFormat)
			if err != nil {
				return nil, err
			}
			fieldDetail.DateFormat = dateFormat
		}

		if field.ObjectDefinition.MinItems != nil && field.ObjectDefinition.MaxItems != nil {
			// TODO these will probably be expanded on in future
			fieldDetail.Validation = &FieldValidationDetails{
				Type:   RangeFieldValidationType,
				Values: pointer.To([]interface{}{field.ObjectDefinition.MinItems, field.ObjectDefinition.MaxItems}),
			}
		}
	}

	return &ModelDetails{
		Fields:         fieldDetails,
		ParentTypeName: model.DiscriminatedParentModelName,
		TypeHintValue:  model.DiscriminatedTypeValue,
		TypeHintIn:     pointer.To(typeHintIn),
	}, nil
}

func parseOperationFromFilePath(filePath string) (*ResourceOperations, error) {
	var operation models.Operation

	contents, err := loadJson(filePath)
	if err != nil {
		return nil, err
	}

	if err := json.Unmarshal(*contents, &operation); err != nil {
		return nil, fmt.Errorf("unmarshaling %q: %+v", filePath, err)
	}

	resourceOperations := ResourceOperations{
		ContentType:                      operation.ContentType,
		ExpectedStatusCodes:              operation.ExpectedStatusCodes,
		LongRunning:                      operation.LongRunning,
		Method:                           operation.HTTPMethod,
		ResourceIdName:                   operation.ResourceIdName,
		FieldContainingPaginationDetails: operation.FieldContainingPaginationDetails,
		Options:                          nil,
		UriSuffix:                        operation.UriSuffix,
	}

	requestObject, err := mapObjectDefinition(operation.RequestObject)
	if err != nil {
		return nil, fmt.Errorf("processing Request Object: %+v", err)
	}
	resourceOperations.RequestObject = requestObject

	responseObject, err := mapObjectDefinition(operation.ResponseObject)
	if err != nil {
		return nil, fmt.Errorf("processing Response Object: %+v", err)
	}
	resourceOperations.ResponseObject = responseObject

	if operation.Options != nil {
		options := make(map[string]OperationOptions)
		for _, option := range *operation.Options {
			operationOptions := OperationOptions{
				HeaderName:      option.HeaderName,
				QueryStringName: option.QueryString,
				Required:        option.Required,
				// TODO thread Optional through so this can be exposed through the API
				// Optional: option.Optional
			}
			if option.ObjectDefinition != nil {
				optionObjectDefinition, err := mapOptionObjectDefinition(option.ObjectDefinition)
				if err != nil {
					return nil, err
				}
				operationOptions.ObjectDefinition = optionObjectDefinition
			}
			options[option.Field] = operationOptions
		}
		resourceOperations.Options = pointer.To(options)
	}

	return &resourceOperations, nil
}

func parseResourceIdFromFilePath(filePath string, constants map[string]ConstantDetails) (*ResourceIdDefinition, error) {
	var resourceId models.ResourceId

	contents, err := loadJson(filePath)
	if err != nil {
		return nil, err
	}

	if err := json.Unmarshal(*contents, &resourceId); err != nil {
		return nil, fmt.Errorf("unmarshaling %q: %+v", filePath, err)
	}

	segments := make([]ResourceIdSegment, 0)
	constantNames := make([]string, 0)
	for _, segment := range resourceId.Segments {
		segmentType, err := mapResourceIdSegmentType(segment.Type)
		if err != nil {
			return nil, err
		}

		s := ResourceIdSegment{
			ConstantReference: segment.ConstantName,
			FixedValue:        segment.Value,
			Name:              segment.Name,
			Type:              pointer.From(segmentType),
		}

		switch *segmentType {
		case ConstantResourceIdSegmentType:
			if s.ConstantReference != nil {
				if _, ok := constants[pointer.From(s.ConstantReference)]; ok {
					constantNames = append(constantNames, pointer.From(s.ConstantReference))
					continue
				}
			}
			return nil, fmt.Errorf("no constant definition found for constant segment reference %q", s.ConstantReference)
		case ResourceGroupResourceIdSegmentType:
			s.ExampleValue = "example-resource-group"
		case ResourceProviderResourceIdSegmentType:
			continue
		case ScopeResourceIdSegmentType:
			s.ExampleValue = "/subscriptions/12345678-1234-9876-4563-123456789012/resourceGroups/some-resource-group"
		case StaticResourceIdSegmentType:
			s.ExampleValue = pointer.From(segment.Value)
		case SubscriptionIdResourceIdSegmentType:
			s.ExampleValue = "12345678-1234-9876-4563-123456789012"
		case UserSpecifiedResourceIdSegmentType:
			s.ExampleValue = strings.TrimSuffix(segment.Name, "Name") + "Value"
		default:
			return nil, fmt.Errorf("unimplemented segment type %q for example value", *segmentType)
		}
		segments = append(segments, s)

	}

	return &ResourceIdDefinition{
		CommonAlias: resourceId.CommonAlias,
		Id:          resourceId.Id,
		Segments:    segments,
		// TODO This might want to be it's own Data API endpoint where ConstantNames is a unique and ordered map
		// however this might already be supported under the `commonTypes` endpoint, keeping this here until clarified
		ConstantNames: constantNames,
	}, nil
}

func mapObjectDefinition(input *models.ObjectDefinition) (*ObjectDefinition, error) {
	if input == nil {
		return nil, nil
	}

	objectDefinitionType, err := mapObjectDefinitionType(input.Type)
	if err != nil {
		return nil, err
	}

	output := ObjectDefinition{
		ReferenceName: input.ReferenceName,
		Type:          pointer.From(objectDefinitionType),
	}

	if input.NestedItem != nil {
		nestedItem, err := mapObjectDefinition(input.NestedItem)
		if err != nil {
			return nil, fmt.Errorf("mapping Nested Item for Object Definition: %+v", err)
		}
		output.NestedItem = nestedItem
	}

	return &output, nil
}

func mapOptionObjectDefinition(input *models.OptionObjectDefinition) (*OptionObjectDefinition, error) {
	optionObjectType, err := mapOptionObjectDefinitionType(input.Type)
	if err != nil {
		return nil, err
	}

	output := OptionObjectDefinition{
		ReferenceName: input.ReferenceName,
		Type:          pointer.From(optionObjectType),
	}

	if input.NestedItem != nil {
		nestedItem, err := mapOptionObjectDefinition(input.NestedItem)
		if err != nil {
			return nil, fmt.Errorf("mapping Nested Item for Option Object Definition: %+v", err)
		}
		output.NestedItem = nestedItem
	}

	return &output, nil
}

func mapDateFormatType(input models.DateFormat) (*DateFormat, error) {
	mappings := map[models.DateFormat]DateFormat{
		models.RFC3339DateFormat: RFC3339DateFormat,
	}
	if v, ok := mappings[input]; ok {
		return &v, nil
	}

	return nil, fmt.Errorf("unmapped Date Format Type %q", string(input))
}

func mapObjectDefinitionType(input models.ObjectDefinitionType) (*ObjectDefinitionType, error) {
	mappings := map[models.ObjectDefinitionType]ObjectDefinitionType{
		models.BooleanObjectDefinitionType:    BooleanObjectDefinitionType,
		models.DateTimeObjectDefinitionType:   DateTimeObjectDefinitionType,
		models.IntegerObjectDefinitionType:    IntegerObjectDefinitionType,
		models.FloatObjectDefinitionType:      FloatObjectDefinitionType,
		models.RawFileObjectDefinitionType:    RawFileObjectDefinitionType,
		models.RawObjectObjectDefinitionType:  RawObjectObjectDefinitionType,
		models.ReferenceObjectDefinitionType:  ReferenceObjectDefinitionType,
		models.StringObjectDefinitionType:     StringObjectDefinitionType,
		models.CsvObjectDefinitionType:        CsvObjectDefinitionType,
		models.DictionaryObjectDefinitionType: DictionaryObjectDefinitionType,
		models.ListObjectDefinitionType:       ListObjectDefinitionType,

		// TODO in a separate PR - add the more specific ObjectDefinition Types e.g. EdgeZone, Location, Tags etc.
	}
	if v, ok := mappings[input]; ok {
		return &v, nil
	}

	return nil, fmt.Errorf("unmapped Object Definition Type %q", string(input))
}

func mapOptionObjectDefinitionType(input models.OptionObjectDefinitionType) (*OptionObjectDefinitionType, error) {
	mappings := map[models.OptionObjectDefinitionType]OptionObjectDefinitionType{
		models.BooleanOptionObjectDefinitionType:   BooleanOptionObjectDefinition,
		models.IntegerOptionObjectDefinitionType:   IntegerOptionObjectDefinition,
		models.FloatOptionObjectDefinitionType:     FloatOptionObjectDefinitionType,
		models.StringOptionObjectDefinitionType:    StringOptionObjectDefinitionType,
		models.CsvOptionObjectDefinitionType:       CsvOptionObjectDefinitionType,
		models.ListOptionObjectDefinitionType:      ListOptionObjectDefinitionType,
		models.ReferenceOptionObjectDefinitionType: ReferenceOptionObjectDefinitionType,
	}
	if v, ok := mappings[input]; ok {
		return &v, nil
	}

	return nil, fmt.Errorf("unmapped Options Object Definition Type %q", string(input))
}

func mapConstantFieldType(input models.ConstantType) (*ConstantType, error) {
	mappings := map[models.ConstantType]ConstantType{
		models.FloatConstant:   FloatConstant,
		models.IntegerConstant: IntegerConstant,
		models.StringConstant:  StringConstant,
	}
	if v, ok := mappings[input]; ok {
		return &v, nil
	}

	return nil, fmt.Errorf("unmapped Constant Type %q", string(input))
}

func mapResourceIdSegmentType(input models.ResourceIdSegmentType) (*ResourceIdSegmentType, error) {
	mappings := map[models.ResourceIdSegmentType]ResourceIdSegmentType{
		models.ConstantResourceIdSegmentType:         ConstantResourceIdSegmentType,
		models.ResourceGroupResourceIdSegmentType:    ResourceGroupResourceIdSegmentType,
		models.ResourceProviderResourceIdSegmentType: ResourceProviderResourceIdSegmentType,
		models.ScopeResourceIdSegmentType:            ScopeResourceIdSegmentType,
		models.StaticResourceIdSegmentType:           StaticResourceIdSegmentType,
		models.SubscriptionIdResourceIdSegmentType:   SubscriptionIdResourceIdSegmentType,
		models.UserSpecifiedResourceIdSegmentType:    UserSpecifiedResourceIdSegmentType,
	}
	if v, ok := mappings[input]; ok {
		return &v, nil
	}

	return nil, fmt.Errorf("unmapped Resource Id Segment Type %q", string(input))
>>>>>>> 2643b80f
}<|MERGE_RESOLUTION|>--- conflicted
+++ resolved
@@ -281,293 +281,6 @@
 	return &resourceDefinition, nil
 }
 
-<<<<<<< HEAD
-func (s *ServicesRepositoryImpl) ProcessTerraformDefinitions(serviceName string) (*TerraformDetails, error) {
-	terraformDetails := TerraformDetails{
-		Resources:   make(map[string]TerraformResourceDetails),
-		DataSources: make(map[string]TerraformDataSourceDetails),
-	}
-	path := fmt.Sprintf("%s/%s/Terraform", s.directory, serviceName)
-	files, err := os.ReadDir(path)
-	if err != nil {
-		if strings.Contains(err.Error(), "no such file or directory") {
-			return nil, nil
-		}
-		return nil, fmt.Errorf("retrieving definitions under %s: %+v", path, err)
-	}
-
-	for _, file := range files {
-		if file.IsDir() {
-			continue
-		}
-
-		definitionName, definitionType, err := getTerraformDefinitionInfo(file.Name())
-		if err != nil {
-			return nil, err
-		}
-
-		// todo do we have to do the same for DataSources?
-		if _, ok := terraformDetails.Resources[definitionName]; !ok {
-			terraformDetails.Resources[definitionName] = TerraformResourceDetails{
-				ResourceName: definitionName,
-			}
-		}
-		resource := terraformDetails.Resources[definitionName]
-
-		// we lower case these so that it's compatible with other OS e.g. Windows
-		switch strings.ToLower(definitionType) {
-		case "resource":
-			if resource, err = parseTerraformDefinitionResourceFromFilePath(path, file, resource); err != nil {
-				return nil, err
-			}
-
-		case "resource-mappings":
-			resource.Mappings, err = parseTerraformDefinitionResourceMappingsFromFilePath(path, file)
-			if err != nil {
-				return nil, err
-			}
-
-		case "resource-schema":
-			resource.SchemaModels, err = parseTerraformDefinitionResourceSchemaFromFilePath(path, file)
-			if err != nil {
-				return nil, err
-			}
-
-		case "resource-tests":
-			resource.Tests, err = parseTerraformDefinitionResourceTestsFromFilePath(path, file)
-			if err != nil {
-				return nil, err
-			}
-		}
-
-		terraformDetails.Resources[definitionName] = resource
-	}
-
-	return &terraformDetails, nil
-}
-
-func parseTerraformDefinitionResourceFromFilePath(resourcePath string, file os.DirEntry, definition TerraformResourceDetails) (TerraformResourceDetails, error) {
-	contents, err := loadJson(path.Join(resourcePath, file.Name()))
-	if err != nil {
-		return definition, err
-	}
-
-	var resourceDefinition models.TerraformResourceDefinition
-
-	if err := json.Unmarshal(*contents, &resourceDefinition); err != nil {
-		return definition, fmt.Errorf("unmarshaling Terraform Resource Definition")
-	}
-
-	definition.DisplayName = resourceDefinition.DisplayName
-	definition.GenerateModel = resourceDefinition.GenerateModel
-	definition.GenerateIdValidation = resourceDefinition.GenerateIdValidationFunction
-	definition.GenerateSchema = resourceDefinition.GenerateSchema
-	definition.ApiVersion = resourceDefinition.ApiVersion
-	definition.Generate = resourceDefinition.Generate
-	definition.ResourceIdName = resourceDefinition.ResourceIdName
-
-	definition.CreateMethod = MethodDefinition{
-		Generate:         resourceDefinition.CreateMethod.Generate,
-		MethodName:       resourceDefinition.CreateMethod.Name,
-		TimeoutInMinutes: resourceDefinition.CreateMethod.TimeoutInMinutes,
-	}
-
-	definition.ReadMethod = MethodDefinition{
-		Generate:         resourceDefinition.ReadMethod.Generate,
-		MethodName:       resourceDefinition.ReadMethod.Name,
-		TimeoutInMinutes: resourceDefinition.ReadMethod.TimeoutInMinutes,
-	}
-
-	definition.DeleteMethod = MethodDefinition{
-		Generate:         resourceDefinition.DeleteMethod.Generate,
-		MethodName:       resourceDefinition.DeleteMethod.Name,
-		TimeoutInMinutes: resourceDefinition.DeleteMethod.TimeoutInMinutes,
-	}
-
-	if resourceDefinition.UpdateMethod != nil {
-		definition.UpdateMethod = &MethodDefinition{
-			Generate:         resourceDefinition.UpdateMethod.Generate,
-			MethodName:       resourceDefinition.UpdateMethod.Name,
-			TimeoutInMinutes: resourceDefinition.UpdateMethod.TimeoutInMinutes,
-		}
-	}
-
-	// todo the following are missing from the current information available
-	// TerraformResourceDetails{
-	//	Documentation:  ResourceDocumentationDefinition{},
-	//	Resource:       "",
-	// }
-
-	return definition, nil
-}
-
-func parseTerraformDefinitionResourceMappingsFromFilePath(resourcePath string, file os.DirEntry) (MappingDefinition, error) {
-	var mappings MappingDefinition
-	contents, err := loadJson(path.Join(resourcePath, file.Name()))
-	if err != nil {
-		return mappings, err
-	}
-
-	var resourceMapping models.TerraformMappingDefinition
-
-	if err := json.Unmarshal(*contents, &resourceMapping); err != nil {
-		return mappings, fmt.Errorf("unmarshaling Terraform Resource Mapping")
-	}
-
-	if resourceMapping.ResourceIdMappings != nil {
-		resourceIds := make([]ResourceIdMappingDefinition, 0)
-		for _, id := range *resourceMapping.ResourceIdMappings {
-			resourceIds = append(resourceIds, ResourceIdMappingDefinition{
-				SchemaFieldName:    id.SchemaFieldName,
-				SegmentName:        id.SegmentName,
-				ParsedFromParentID: id.ParsedFromParentId,
-			})
-		}
-
-		mappings.ResourceId = resourceIds
-	}
-
-	if resourceMapping.FieldMappings != nil {
-		fields := make([]FieldMappingDefinition, 0)
-		for _, fieldMapping := range *resourceMapping.FieldMappings {
-			field := FieldMappingDefinition{
-				Type: MappingDefinitionType(fieldMapping.Type),
-			}
-
-			if fieldMapping.DirectAssignment != nil {
-				field.DirectAssignment = &FieldMappingDirectAssignmentDefinition{
-					SchemaModelName: fieldMapping.DirectAssignment.SchemaModelName,
-					SchemaFieldPath: fieldMapping.DirectAssignment.SchemaFieldPath,
-					SdkModelName:    fieldMapping.DirectAssignment.SdkModelName,
-					SdkFieldPath:    fieldMapping.DirectAssignment.SdkFieldPath,
-				}
-			}
-
-			if fieldMapping.ModelToModel != nil {
-				field.ModelToModel = &FieldMappingModelToModelDefinition{
-					SchemaModelName: fieldMapping.ModelToModel.SchemaModelName,
-					SdkModelName:    fieldMapping.ModelToModel.SdkModelName,
-					SdkFieldName:    fieldMapping.ModelToModel.SdkFieldName,
-				}
-			}
-
-			if fieldMapping.Manual != nil {
-				field.Manual = &FieldManualMappingDefinition{
-					MethodName: fieldMapping.Manual.MethodName,
-				}
-			}
-
-			fields = append(fields, field)
-		}
-		mappings.Fields = fields
-	}
-
-	if resourceMapping.ModelToModelMappings != nil {
-		modelToModels := make([]ModelToModelMappingDefinition, 0)
-		for _, modelToModelMapping := range *resourceMapping.ModelToModelMappings {
-			modelToModels = append(modelToModels, ModelToModelMappingDefinition{
-				SchemaModelName: modelToModelMapping.SchemaModelName,
-				SdkModelName:    modelToModelMapping.SdkModelName,
-			})
-		}
-	}
-
-	return mappings, nil
-}
-
-func parseTerraformDefinitionResourceSchemaFromFilePath(resourcePath string, file os.DirEntry) (map[string]TerraformSchemaModelDefinition, error) {
-	schemaModelDefinition := make(map[string]TerraformSchemaModelDefinition)
-	contents, err := loadJson(path.Join(resourcePath, file.Name()))
-	if err != nil {
-		return schemaModelDefinition, err
-	}
-
-	var schemaModel models.TerraformSchemaModel
-
-	if err := json.Unmarshal(*contents, &schemaModel); err != nil {
-		return schemaModelDefinition, fmt.Errorf("unmarshaling Terraform Resource Schema %+v", err)
-	}
-
-	fields := make(map[string]TerraformSchemaFieldDefinition)
-	for _, field := range schemaModel.Fields {
-		fieldDefinition := TerraformSchemaFieldDefinition{
-			ObjectDefinition: terraformSchemaFieldObjectDefinitionFromField(field.ObjectDefinition),
-			Computed:         pointer.From(field.Computed),
-			ForceNew:         pointer.From(field.ForceNew),
-			HclName:          field.HclName,
-			Optional:         pointer.From(field.Optional),
-			Required:         pointer.From(field.Required),
-		}
-
-		if field.Validation != nil {
-			fieldDefinition.Validation = &TerraformSchemaValidationDefinition{
-				Type: TerraformSchemaValidationType(field.Validation.Type),
-			}
-
-			if field.Validation.PossibleValues != nil {
-				fieldDefinition.Validation.PossibleValues = &TerraformSchemaValidationPossibleValuesDefinition{
-					Type:   fieldDefinition.Validation.PossibleValues.Type,
-					Values: fieldDefinition.Validation.PossibleValues.Values,
-				}
-			}
-		}
-
-		if field.Documentation != nil {
-			fieldDefinition.Documentation = TerraformSchemaDocumentationDefinition{
-				Markdown: field.Documentation.Markdown,
-			}
-		}
-
-		fields[field.Name] = fieldDefinition
-	}
-
-	// todo do we take the file name and strip it of these pieces or is this information somewhere else
-	// the v1 data api has this value as `LoadTestResourceSchema` which is the filename (LoadTest-Resource-Schema.json) with the following stripped
-	modelDefinitionName := strings.Replace(strings.Replace(file.Name(), "-", "", -1), ".json", "", -1)
-
-	schemaModelDefinition[modelDefinitionName] = TerraformSchemaModelDefinition{
-		Fields: fields,
-	}
-
-	return schemaModelDefinition, nil
-}
-
-func parseTerraformDefinitionResourceTestsFromFilePath(resourcePath string, file os.DirEntry) (TerraformResourceTestsDefinition, error) {
-	contents, err := loadJson(path.Join(resourcePath, file.Name()))
-	if err != nil {
-		return TerraformResourceTestsDefinition{}, err
-	}
-
-	var testConfig models.TerraformResourceTestConfig
-	if err := json.Unmarshal(*contents, &testConfig); err != nil {
-		return TerraformResourceTestsDefinition{}, fmt.Errorf("unmarshaling Terraform Resource Tests %+v", err)
-	}
-
-	testDefinition := TerraformResourceTestsDefinition{
-		BasicConfiguration:          testConfig.BasicConfig,
-		RequiresImportConfiguration: testConfig.RequiresImport,
-		CompleteConfiguration:       testConfig.CompleteConfig,
-		TemplateConfiguration:       testConfig.TemplateConfig,
-		Generate:                    testConfig.Generate,
-		OtherTests:                  testConfig.OtherTests,
-	}
-
-	return testDefinition, nil
-}
-
-func terraformSchemaFieldObjectDefinitionFromField(input models.TerraformSchemaObjectDefinition) TerraformSchemaFieldObjectDefinition {
-	objectDefinition := TerraformSchemaFieldObjectDefinition{
-		ReferenceName: input.ReferenceName,
-		Type:          TerraformSchemaFieldType(input.Type),
-	}
-
-	if input.NestedItem != nil {
-		nestedObject := terraformSchemaFieldObjectDefinitionFromField(*input.NestedItem)
-		objectDefinition.NestedObject = &nestedObject
-	}
-
-	return objectDefinition
-=======
 func parseConstantFromFilePath(filePath string) (*ConstantDetails, error) {
 	var constant models.Constant
 
@@ -723,6 +436,289 @@
 	}
 
 	return &resourceOperations, nil
+}
+
+func (s *ServicesRepositoryImpl) ProcessTerraformDefinitions(serviceName string) (*TerraformDetails, error) {
+	terraformDetails := TerraformDetails{
+		Resources:   make(map[string]TerraformResourceDetails),
+		DataSources: make(map[string]TerraformDataSourceDetails),
+	}
+	path := fmt.Sprintf("%s/%s/Terraform", s.directory, serviceName)
+	files, err := os.ReadDir(path)
+	if err != nil {
+		if strings.Contains(err.Error(), "no such file or directory") {
+			return nil, nil
+		}
+		return nil, fmt.Errorf("retrieving definitions under %s: %+v", path, err)
+	}
+
+	for _, file := range files {
+		if file.IsDir() {
+			continue
+		}
+
+		definitionName, definitionType, err := getTerraformDefinitionInfo(file.Name())
+		// todo do we have to do the same for DataSources?
+		if _, ok := terraformDetails.Resources[definitionName]; !ok {
+			terraformDetails.Resources[definitionName] = TerraformResourceDetails{
+				ResourceName: definitionName,
+			}
+		}
+		resource := terraformDetails.Resources[definitionName]
+
+		// we lower case these so that it's compatible with other OS e.g. Windows
+		switch strings.ToLower(definitionType) {
+		case "resource":
+			if resource, err = parseTerraformDefinitionResourceFromFilePath(path, file, resource); err != nil {
+				return nil, err
+			}
+
+		case "resource-mappings":
+			resource.Mappings, err = parseTerraformDefinitionResourceMappingsFromFilePath(path, file)
+			if err != nil {
+				return nil, err
+			}
+
+		case "resource-schema":
+			resource.SchemaModels, err = parseTerraformDefinitionResourceSchemaFromFilePath(path, file)
+			if err != nil {
+				return nil, err
+			}
+
+		case "resource-tests":
+			resource.Tests, err = parseTerraformDefinitionResourceTestsFromFilePath(path, file)
+			if err != nil {
+				return nil, err
+			}
+		}
+
+		terraformDetails.Resources[definitionName] = resource
+	}
+
+	return &terraformDetails, nil
+}
+
+func parseTerraformDefinitionResourceFromFilePath(resourcePath string, file os.DirEntry, definition TerraformResourceDetails) (TerraformResourceDetails, error) {
+	contents, err := loadJson(path.Join(resourcePath, file.Name()))
+	if err != nil {
+		return definition, err
+	}
+
+	var resourceDefinition models.TerraformResourceDefinition
+
+	if err := json.Unmarshal(*contents, &resourceDefinition); err != nil {
+		return definition, fmt.Errorf("unmarshaling Terraform Resource Definition")
+	}
+
+	definition.DisplayName = resourceDefinition.DisplayName
+	definition.GenerateModel = resourceDefinition.GenerateModel
+	definition.GenerateIdValidation = resourceDefinition.GenerateIdValidationFunction
+	definition.GenerateSchema = resourceDefinition.GenerateSchema
+	definition.ApiVersion = resourceDefinition.ApiVersion
+	definition.Generate = resourceDefinition.Generate
+	definition.ResourceIdName = resourceDefinition.ResourceIdName
+
+	definition.CreateMethod = MethodDefinition{
+		Generate:         resourceDefinition.CreateMethod.Generate,
+		MethodName:       resourceDefinition.CreateMethod.Name,
+		TimeoutInMinutes: resourceDefinition.CreateMethod.TimeoutInMinutes,
+	}
+
+	definition.ReadMethod = MethodDefinition{
+		Generate:         resourceDefinition.ReadMethod.Generate,
+		MethodName:       resourceDefinition.ReadMethod.Name,
+		TimeoutInMinutes: resourceDefinition.ReadMethod.TimeoutInMinutes,
+	}
+
+	definition.DeleteMethod = MethodDefinition{
+		Generate:         resourceDefinition.DeleteMethod.Generate,
+		MethodName:       resourceDefinition.DeleteMethod.Name,
+		TimeoutInMinutes: resourceDefinition.DeleteMethod.TimeoutInMinutes,
+	}
+
+	if resourceDefinition.UpdateMethod != nil {
+		definition.UpdateMethod = &MethodDefinition{
+			Generate:         resourceDefinition.UpdateMethod.Generate,
+			MethodName:       resourceDefinition.UpdateMethod.Name,
+			TimeoutInMinutes: resourceDefinition.UpdateMethod.TimeoutInMinutes,
+		}
+	}
+
+	// todo the following are missing from the current information available
+	// TerraformResourceDetails{
+	//	Documentation:  ResourceDocumentationDefinition{},
+	//	Resource:       "",
+	// }
+
+	return definition, nil
+}
+
+func parseTerraformDefinitionResourceMappingsFromFilePath(resourcePath string, file os.DirEntry) (MappingDefinition, error) {
+	var mappings MappingDefinition
+	contents, err := loadJson(path.Join(resourcePath, file.Name()))
+	if err != nil {
+		return mappings, err
+	}
+
+	var resourceMapping models.TerraformMappingDefinition
+
+	if err := json.Unmarshal(*contents, &resourceMapping); err != nil {
+		return mappings, fmt.Errorf("unmarshaling Terraform Resource Mapping")
+	}
+
+	if resourceMapping.ResourceIdMappings != nil {
+		resourceIds := make([]ResourceIdMappingDefinition, 0)
+		for _, id := range *resourceMapping.ResourceIdMappings {
+			resourceIds = append(resourceIds, ResourceIdMappingDefinition{
+				SchemaFieldName:    id.SchemaFieldName,
+				SegmentName:        id.SegmentName,
+				ParsedFromParentID: id.ParsedFromParentId,
+			})
+		}
+
+		mappings.ResourceId = resourceIds
+	}
+
+	if resourceMapping.FieldMappings != nil {
+		fields := make([]FieldMappingDefinition, 0)
+		for _, fieldMapping := range *resourceMapping.FieldMappings {
+			field := FieldMappingDefinition{
+				Type: MappingDefinitionType(fieldMapping.Type),
+			}
+
+			if fieldMapping.DirectAssignment != nil {
+				field.DirectAssignment = &FieldMappingDirectAssignmentDefinition{
+					SchemaModelName: fieldMapping.DirectAssignment.SchemaModelName,
+					SchemaFieldPath: fieldMapping.DirectAssignment.SchemaFieldPath,
+					SdkModelName:    fieldMapping.DirectAssignment.SdkModelName,
+					SdkFieldPath:    fieldMapping.DirectAssignment.SdkFieldPath,
+				}
+			}
+
+			if fieldMapping.ModelToModel != nil {
+				field.ModelToModel = &FieldMappingModelToModelDefinition{
+					SchemaModelName: fieldMapping.ModelToModel.SchemaModelName,
+					SdkModelName:    fieldMapping.ModelToModel.SdkModelName,
+					SdkFieldName:    fieldMapping.ModelToModel.SdkFieldName,
+				}
+			}
+
+			if fieldMapping.Manual != nil {
+				field.Manual = &FieldManualMappingDefinition{
+					MethodName: fieldMapping.Manual.MethodName,
+				}
+			}
+
+			fields = append(fields, field)
+		}
+		mappings.Fields = fields
+	}
+
+	if resourceMapping.ModelToModelMappings != nil {
+		modelToModels := make([]ModelToModelMappingDefinition, 0)
+		for _, modelToModelMapping := range *resourceMapping.ModelToModelMappings {
+			modelToModels = append(modelToModels, ModelToModelMappingDefinition{
+				SchemaModelName: modelToModelMapping.SchemaModelName,
+				SdkModelName:    modelToModelMapping.SdkModelName,
+			})
+		}
+	}
+
+	return mappings, nil
+}
+
+func parseTerraformDefinitionResourceSchemaFromFilePath(resourcePath string, file os.DirEntry) (map[string]TerraformSchemaModelDefinition, error) {
+	schemaModelDefinition := make(map[string]TerraformSchemaModelDefinition)
+	contents, err := loadJson(path.Join(resourcePath, file.Name()))
+	if err != nil {
+		return schemaModelDefinition, err
+	}
+
+	var schemaModel models.TerraformSchemaModel
+
+	if err := json.Unmarshal(*contents, &schemaModel); err != nil {
+		return schemaModelDefinition, fmt.Errorf("unmarshaling Terraform Resource Schema %+v", err)
+	}
+
+	fields := make(map[string]TerraformSchemaFieldDefinition)
+	for _, field := range schemaModel.Fields {
+		fieldDefinition := TerraformSchemaFieldDefinition{
+			ObjectDefinition: terraformSchemaFieldObjectDefinitionFromField(field.ObjectDefinition),
+			Computed:         pointer.From(field.Computed),
+			ForceNew:         pointer.From(field.ForceNew),
+			HclName:          field.HclName,
+			Optional:         pointer.From(field.Optional),
+			Required:         pointer.From(field.Required),
+		}
+
+		if field.Validation != nil {
+			fieldDefinition.Validation = &TerraformSchemaValidationDefinition{
+				Type: TerraformSchemaValidationType(field.Validation.Type),
+			}
+
+			if field.Validation.PossibleValues != nil {
+				fieldDefinition.Validation.PossibleValues = &TerraformSchemaValidationPossibleValuesDefinition{
+					Type:   fieldDefinition.Validation.PossibleValues.Type,
+					Values: fieldDefinition.Validation.PossibleValues.Values,
+				}
+			}
+		}
+
+		if field.Documentation != nil {
+			fieldDefinition.Documentation = TerraformSchemaDocumentationDefinition{
+				Markdown: field.Documentation.Markdown,
+			}
+		}
+
+		fields[field.Name] = fieldDefinition
+	}
+
+	// todo do we take the file name and strip it of these pieces or is this information somewhere else
+	// the v1 data api has this value as `LoadTestResourceSchema` which is the filename (LoadTest-Resource-Schema.json) with the following stripped
+	modelDefinitionName := strings.Replace(strings.Replace(file.Name(), "-", "", -1), ".json", "", -1)
+
+	schemaModelDefinition[modelDefinitionName] = TerraformSchemaModelDefinition{
+		Fields: fields,
+	}
+
+	return schemaModelDefinition, nil
+}
+
+func parseTerraformDefinitionResourceTestsFromFilePath(resourcePath string, file os.DirEntry) (TerraformResourceTestsDefinition, error) {
+	contents, err := loadJson(path.Join(resourcePath, file.Name()))
+	if err != nil {
+		return TerraformResourceTestsDefinition{}, err
+	}
+
+	var testConfig models.TerraformResourceTestConfig
+	if err := json.Unmarshal(*contents, &testConfig); err != nil {
+		return TerraformResourceTestsDefinition{}, fmt.Errorf("unmarshaling Terraform Resource Tests %+v", err)
+	}
+
+	testDefinition := TerraformResourceTestsDefinition{
+		BasicConfiguration:          testConfig.BasicConfig,
+		RequiresImportConfiguration: testConfig.RequiresImport,
+		CompleteConfiguration:       testConfig.CompleteConfig,
+		TemplateConfiguration:       testConfig.TemplateConfig,
+		Generate:                    testConfig.Generate,
+		OtherTests:                  testConfig.OtherTests,
+	}
+
+	return testDefinition, nil
+}
+
+func terraformSchemaFieldObjectDefinitionFromField(input models.TerraformSchemaObjectDefinition) TerraformSchemaFieldObjectDefinition {
+	objectDefinition := TerraformSchemaFieldObjectDefinition{
+		ReferenceName: input.ReferenceName,
+		Type:          TerraformSchemaFieldType(input.Type),
+	}
+
+	if input.NestedItem != nil {
+		nestedObject := terraformSchemaFieldObjectDefinitionFromField(*input.NestedItem)
+		objectDefinition.NestedObject = &nestedObject
+	}
+
+	return objectDefinition
 }
 
 func parseResourceIdFromFilePath(filePath string, constants map[string]ConstantDetails) (*ResourceIdDefinition, error) {
@@ -917,5 +913,4 @@
 	}
 
 	return nil, fmt.Errorf("unmapped Resource Id Segment Type %q", string(input))
->>>>>>> 2643b80f
 }